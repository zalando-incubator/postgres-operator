--- conflicted
+++ resolved
@@ -20,19 +20,12 @@
 spilo_privileged: false
 workers: 4
 
-<<<<<<< HEAD
 configUsers:
   replication_username: standby
-=======
-  debug_logging: "true"
-  workers: "4"
-  docker_image: registry.opensource.zalan.do/acid/spilo-cdp-11:1.5-p70
-  secret_name_template: '{username}.{cluster}.credentials'
-  cluster_domain: cluster.local
->>>>>>> ebda3936
   super_username: postgres
 
 configKubernetes:
+  cluster_domain: cluster.local
   # inherited_labels: ""
   # infrastructure_roles_secret_name: postgresql-infrastructure-roles
   # node_readiness_label: ""
