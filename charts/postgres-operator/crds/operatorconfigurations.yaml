apiVersion: apiextensions.k8s.io/v1
kind: CustomResourceDefinition
metadata:
  name: operatorconfigurations.acid.zalan.do
  labels:
    app.kubernetes.io/name: postgres-operator
  annotations:
    "helm.sh/hook": crd-install
spec:
  group: acid.zalan.do
  scope: Namespaced
  names:
    kind: OperatorConfiguration
    listKind: OperatorConfigurationList
    plural: operatorconfigurations
    singular: operatorconfiguration
    shortNames:
    - opconfig
  versions:
  - name: v1
    served: true
    storage: true
    subresources:
      status: {}
    additionalPrinterColumns:
    - name: Image
      type: string
      description: Spilo image to be used for Pods
      JSONPath: .configuration.docker_image
    - name: Cluster-Label
      type: string
      description: Label for K8s resources created by operator
      JSONPath: .configuration.kubernetes.cluster_name_label
    - name: Service-Account
      type: string
      description: Name of service account to be used
      JSONPath: .configuration.kubernetes.pod_service_account_name
    - name: Min-Instances
      type: integer
      description: Minimum number of instances per Postgres cluster
      JSONPath: .configuration.min_instances
    - name: Age
      type: date
      JSONPath: .metadata.creationTimestamp
    schema:
      openAPIV3Schema:
        type: object
        required:
          - kind
          - apiVersion
          - configuration
          properties:
            kind:
              type: string
              enum:
              - OperatorConfiguration
            apiVersion:
              type: string
              enum:
              - acid.zalan.do/v1
          configuration:
            type: object
            properties:
              docker_image:
                type: string
              enable_crd_validation:
                type: boolean
              enable_lazy_spilo_upgrade:
                type: boolean
              enable_shm_volume:
                type: boolean
              etcd_host:
                type: string
              kubernetes_use_configmaps:
                type: boolean
              max_instances:
                type: integer
                minimum: -1  # -1 = disabled
              min_instances:
                type: integer
                minimum: -1  # -1 = disabled
              resync_period:
                type: string
              repair_period:
                type: string
              set_memory_request_to_limit:
                type: boolean
              sidecar_docker_images:
                type: object
                additionalProperties:
                  type: string
              sidecars:
                type: array
                nullable: true
                items:
                  type: object
                  additionalProperties: true
              workers:
                type: integer
                minimum: 1
              users:
                type: object
                properties:
                  replication_username:
                     type: string
                  super_username:
                     type: string
              kubernetes:
                type: object
                properties:
                  cluster_domain:
                    type: string
                  cluster_labels:
                    type: object
                    additionalProperties:
                      type: string
                  cluster_name_label:
                    type: string
                  custom_pod_annotations:
                    type: object
                    additionalProperties:
                      type: string
                  delete_annotation_date_key:
                    type: string
                  delete_annotation_name_key:
                    type: string
                  downscaler_annotations:
                    type: array
                    items:
                      type: string
                  enable_init_containers:
                    type: boolean
                  enable_pod_antiaffinity:
                    type: boolean
                  enable_pod_disruption_budget:
                    type: boolean
                  enable_sidecars:
                    type: boolean
                  infrastructure_roles_secret_name:
                    type: string
                  infrastructure_roles_secrets:
                    type: array
                    nullable: true
                    items:
                      type: object
                      required:
                        - secretname
                        - userkey
                        - passwordkey
                      properties:
                        secretname:
                          type: string
                        userkey:
                          type: string
                        passwordkey:
                          type: string
                        rolekey:
                          type: string
                        defaultuservalue:
                          type: string
                        defaultrolevalue:
                          type: string
                        details:
                          type: string
                        template:
                          type: boolean
                  inherited_labels:
                    type: array
                    items:
                      type: string
                  master_pod_move_timeout:
                    type: string
                  node_readiness_label:
                    type: object
                    additionalProperties:
                      type: string
                  oauth_token_secret_name:
                    type: string
                  pdb_name_format:
                    type: string
                  pod_antiaffinity_topology_key:
                    type: string
                  pod_environment_configmap:
                    type: string
                  pod_environment_secret:
                    type: string
                  pod_management_policy:
                    type: string
                    enum:
                      - "ordered_ready"
                      - "parallel"
                  pod_priority_class_name:
                    type: string
                  pod_role_label:
                    type: string
                  pod_service_account_definition:
                    type: string
                  pod_service_account_name:
                    type: string
                  pod_service_account_role_binding_definition:
                    type: string
                  pod_terminate_grace_period:
                    type: string
                  secret_name_template:
                    type: string
                  spilo_runasuser:
                    type: integer
                  spilo_runasgroup:
                    type: integer
                  spilo_fsgroup:
                    type: integer
                  spilo_privileged:
                    type: boolean
                  storage_resize_mode:
                    type: string
                    enum:
                      - "ebs"
                      - "pvc"
                      - "off"
                  toleration:
                    type: object
                    additionalProperties:
                      type: string
                  watched_namespace:
                    type: string
              postgres_pod_resources:
                type: object
                properties:
                  default_cpu_limit:
                    type: string
                    pattern: '^(\d+m|\d+(\.\d{1,3})?)$'
                  default_cpu_request:
                    type: string
                    pattern: '^(\d+m|\d+(\.\d{1,3})?)$'
                  default_memory_limit:
                    type: string
                    pattern: '^(\d+(e\d+)?|\d+(\.\d+)?(e\d+)?[EPTGMK]i?)$'
                  default_memory_request:
                    type: string
                    pattern: '^(\d+(e\d+)?|\d+(\.\d+)?(e\d+)?[EPTGMK]i?)$'
                  min_cpu_limit:
                    type: string
                    pattern: '^(\d+m|\d+(\.\d{1,3})?)$'
                  min_memory_limit:
                    type: string
                    pattern: '^(\d+(e\d+)?|\d+(\.\d+)?(e\d+)?[EPTGMK]i?)$'
              timeouts:
                type: object
                properties:
                  pod_label_wait_timeout:
                    type: string
                  pod_deletion_wait_timeout:
                    type: string
                  ready_wait_interval:
                    type: string
                  ready_wait_timeout:
                    type: string
                  resource_check_interval:
                    type: string
                  resource_check_timeout:
                    type: string
              load_balancer:
                type: object
                properties:
                  custom_service_annotations:
                    type: object
                    additionalProperties:
                      type: string
                  db_hosted_zone:
                    type: string
                  enable_master_load_balancer:
                    type: boolean
                  enable_replica_load_balancer:
                    type: boolean
                  master_dns_name_format:
                    type: string
                  replica_dns_name_format:
                    type: string
              aws_or_gcp:
                type: object
                properties:
                  additional_secret_mount:
                    type: string
                  additional_secret_mount_path:
                    type: string
                  aws_region:
                    type: string
                  gcp_credentials:
                    type: string
                  kube_iam_role:
                    type: string
                  log_s3_bucket:
                    type: string
                  wal_gs_bucket:
                    type: string
                  wal_s3_bucket:
                    type: string
              logical_backup:
                type: object
                properties:
                  logical_backup_docker_image:
                    type: string
                  logical_backup_s3_access_key_id:
                    type: string
                  logical_backup_s3_bucket:
                    type: string
                  logical_backup_s3_endpoint:
                    type: string
                  logical_backup_s3_region:
                    type: string
                  logical_backup_s3_secret_access_key:
                    type: string
                  logical_backup_s3_sse:
                    type: string
                  logical_backup_schedule:
                    type: string
                    pattern: '^(\d+|\*)(/\d+)?(\s+(\d+|\*)(/\d+)?){4}$'
              debug:
                type: object
                properties:
                  debug_logging:
                    type: boolean
                  enable_database_access:
                    type: boolean
              teams_api:
                type: object
                properties:
                  enable_admin_role_for_users:
                    type: boolean
                  enable_team_superuser:
                    type: boolean
                  enable_teams_api:
                    type: boolean
                  pam_configuration:
                    type: string
                  pam_role_name:
                    type: string
                  postgres_superuser_teams:
                    type: array
                    items:
                      type: string
                    pod_service_account_name:
                      type: string
                    pod_terminate_grace_period:
                      type: string
                    secret_name_template:
                      type: string
                    spilo_fsgroup:
                      type: integer
                    spilo_privileged:
                      type: boolean
                    toleration:
                      type: object
                      additionalProperties:
                        type: string
                    watched_namespace:
                      type: string
                postgres_pod_resources:
                  type: object
                  properties:
                    default_cpu_limit:
                      type: string
                      pattern: '^(\d+m|\d+(\.\d{1,3})?)$'
                    default_cpu_request:
                      type: string
                      pattern: '^(\d+m|\d+(\.\d{1,3})?)$'
                    default_memory_limit:
                      type: string
                      pattern: '^(\d+(e\d+)?|\d+(\.\d+)?(e\d+)?[EPTGMK]i?)$'
                    default_memory_request:
                      type: string
                      pattern: '^(\d+(e\d+)?|\d+(\.\d+)?(e\d+)?[EPTGMK]i?)$'
                timeouts:
                  type: object
                  properties:
                    pod_label_wait_timeout:
                      type: string
                    pod_deletion_wait_timeout:
                      type: string
                    ready_wait_interval:
                      type: string
                    ready_wait_timeout:
                      type: string
                    resource_check_interval:
                      type: string
                    resource_check_timeout:
                      type: string
                load_balancer:
                  type: object
                  properties:
                    db_hosted_zone:
                      type: string
                    enable_master_load_balancer:
                      type: boolean
                    enable_replica_load_balancer:
                      type: boolean
                    custom_service_annotations:
                      type: object
                      additionalProperties:
                        type: string
                    master_dns_name_format:
                      type: string
                    replica_dns_name_format:
                      type: string
                aws_or_gcp:
                  type: object
                  properties:
                    additional_secret_mount:
                      type: string
                    additional_secret_mount_path:
                      type: string
                    aws_region:
                      type: string
                    kube_iam_role:
                      type: string
                    log_s3_bucket:
                      type: string
                    wal_s3_bucket:
                      type: string
                logical_backup:
                  type: object
                  properties:
                    logical_backup_schedule:
                      type: string
                      pattern: '^(\d+|\*)(/\d+)?(\s+(\d+|\*)(/\d+)?){4}$'
                    logical_backup_docker_image:
                      type: string
                    logical_backup_s3_bucket:
                      type: string
                    logical_backup_s3_endpoint:
                      type: string
                    logical_backup_s3_sse:
                      type: string
                    logical_backup_s3_access_key_id:
                      type: string
                    logical_backup_s3_secret_access_key:
                      type: string
                debug:
                  type: object
                  properties:
                    debug_logging:
                      type: boolean
                    enable_database_access:
                      type: boolean
                teams_api:
                  type: object
                  properties:
                    enable_admin_role_for_users:
                      type: boolean
                    enable_team_superuser:
                      type: boolean
                    enable_teams_api:
                      type: boolean
                    pam_configuration:
                      type: string
                    pam_role_name:
                      type: string
                    postgres_superuser_teams:
                      type: array
                      items:
                        type: string
                    protected_role_names:
                      type: array
                      items:
                        type: string
                    team_admin_role:
                      type: string
                    team_api_role_configuration:
                      type: object
                      additionalProperties:
                        type: string
                    teams_api_url:
                      type: string
                logging_rest_api:
                  type: object
                  properties:
                    api_port:
                      type: integer
                    cluster_history_entries:
                      type: integer
                    ring_log_lines:
                      type: integer
                scalyr:
                  type: object
                  properties:
                    scalyr_api_key:
                      type: string
                    scalyr_cpu_limit:
                      type: string
                      pattern: '^(\d+m|\d+(\.\d{1,3})?)$'
                    scalyr_cpu_request:
                      type: string
                      pattern: '^(\d+m|\d+(\.\d{1,3})?)$'
                    scalyr_image:
                      type: string
                    scalyr_memory_limit:
                      type: string
                      pattern: '^(\d+(e\d+)?|\d+(\.\d+)?(e\d+)?[EPTGMK]i?)$'
                    scalyr_memory_request:
                      type: string
                      pattern: '^(\d+(e\d+)?|\d+(\.\d+)?(e\d+)?[EPTGMK]i?)$'
                    scalyr_server_url:
                      type: string
                  teams_api_url:
                    type: string
              logging_rest_api:
                type: object
                properties:
                  api_port:
                    type: integer
                  cluster_history_entries:
                    type: integer
                  ring_log_lines:
                    type: integer
              scalyr:  # deprecated
                type: object
                properties:
                  scalyr_api_key:
                    type: string
<<<<<<< HEAD
                  scalyr_cpu_limit:
=======
                db_hosted_zone:
                  type: string
                enable_master_load_balancer:
                  type: boolean
                enable_replica_load_balancer:
                  type: boolean
                external_traffic_policy:
                  type: string
                  enum:
                    - "Cluster"
                    - "Local"
                master_dns_name_format:
                  type: string
                replica_dns_name_format:
                  type: string
            aws_or_gcp:
              type: object
              properties:
                additional_secret_mount:
                  type: string
                additional_secret_mount_path:
                  type: string
                aws_region:
                  type: string
                kube_iam_role:
                  type: string
                log_s3_bucket:
                  type: string
                wal_s3_bucket:
                  type: string
            logical_backup:
              type: object
              properties:
                logical_backup_docker_image:
                  type: string
                logical_backup_s3_access_key_id:
                  type: string
                logical_backup_s3_bucket:
                  type: string
                logical_backup_s3_endpoint:
                  type: string
                logical_backup_s3_region:
                  type: string
                logical_backup_s3_secret_access_key:
                  type: string
                logical_backup_s3_sse:
                  type: string
                logical_backup_schedule:
                  type: string
                  pattern: '^(\d+|\*)(/\d+)?(\s+(\d+|\*)(/\d+)?){4}$'
            debug:
              type: object
              properties:
                debug_logging:
                  type: boolean
                enable_database_access:
                  type: boolean
            teams_api:
              type: object
              properties:
                enable_admin_role_for_users:
                  type: boolean
                enable_postgres_team_crd:
                  type: boolean
                enable_postgres_team_crd_superusers:
                  type: boolean
                enable_team_superuser:
                  type: boolean
                enable_teams_api:
                  type: boolean
                pam_configuration:
                  type: string
                pam_role_name:
                  type: string
                postgres_superuser_teams:
                  type: array
                  items:
>>>>>>> 9a11e85d
                    type: string
                    pattern: '^(\d+m|\d+(\.\d{1,3})?)$'
                  scalyr_cpu_request:
                    type: string
                    pattern: '^(\d+m|\d+(\.\d{1,3})?)$'
                  scalyr_image:
                    type: string
                  scalyr_memory_limit:
                    type: string
                    pattern: '^(\d+(e\d+)?|\d+(\.\d+)?(e\d+)?[EPTGMK]i?)$'
                  scalyr_memory_request:
                    type: string
                    pattern: '^(\d+(e\d+)?|\d+(\.\d+)?(e\d+)?[EPTGMK]i?)$'
                  scalyr_server_url:
                    type: string
              connection_pooler:
                type: object
                properties:
                  connection_pooler_schema:
                    type: string
                    #default: "pooler"
                  connection_pooler_user:
                    type: string
                    #default: "pooler"
                  connection_pooler_image:
                    type: string
                    #default: "registry.opensource.zalan.do/acid/pgbouncer"
                  connection_pooler_max_db_connections:
                    type: integer
                    #default: 60
                  connection_pooler_mode:
                    type: string
                    enum:
                      - "session"
                      - "transaction"
                    #default: "transaction"
                  connection_pooler_number_of_instances:
                    type: integer
                    minimum: 2
                    #default: 2
                  connection_pooler_default_cpu_limit:
                    type: string
                    pattern: '^(\d+m|\d+(\.\d{1,3})?)$'
                    #default: "1"
                  connection_pooler_default_cpu_request:
                    type: string
                    pattern: '^(\d+m|\d+(\.\d{1,3})?)$'
                    #default: "500m"
                  connection_pooler_default_memory_limit:
                    type: string
                    pattern: '^(\d+(e\d+)?|\d+(\.\d+)?(e\d+)?[EPTGMK]i?)$'
                    #default: "100Mi"
                  connection_pooler_default_memory_request:
                    type: string
                    pattern: '^(\d+(e\d+)?|\d+(\.\d+)?(e\d+)?[EPTGMK]i?)$'
                    #default: "100Mi"
          status:
            type: object
            additionalProperties:
              type: string<|MERGE_RESOLUTION|>--- conflicted
+++ resolved
@@ -8,7 +8,6 @@
     "helm.sh/hook": crd-install
 spec:
   group: acid.zalan.do
-  scope: Namespaced
   names:
     kind: OperatorConfiguration
     listKind: OperatorConfigurationList
@@ -16,6 +15,7 @@
     singular: operatorconfiguration
     shortNames:
     - opconfig
+  scope: Namespaced
   versions:
   - name: v1
     served: true
@@ -388,16 +388,21 @@
                 load_balancer:
                   type: object
                   properties:
-                    db_hosted_zone:
-                      type: string
-                    enable_master_load_balancer:
-                      type: boolean
-                    enable_replica_load_balancer:
-                      type: boolean
                     custom_service_annotations:
                       type: object
                       additionalProperties:
                         type: string
+                    db_hosted_zone:
+                      type: string
+                    enable_master_load_balancer:
+                      type: boolean
+                    enable_replica_load_balancer:
+                      type: boolean
+                    external_traffic_policy:
+                      type: string
+                      enum:
+                        - "Cluster"
+                        - "Local"
                     master_dns_name_format:
                       type: string
                     replica_dns_name_format:
@@ -446,6 +451,10 @@
                   type: object
                   properties:
                     enable_admin_role_for_users:
+                      type: boolean
+                    enable_postgres_team_crd:
+                      type: boolean
+                    enable_postgres_team_crd_superusers:
                       type: boolean
                     enable_team_superuser:
                       type: boolean
@@ -517,87 +526,7 @@
                 properties:
                   scalyr_api_key:
                     type: string
-<<<<<<< HEAD
                   scalyr_cpu_limit:
-=======
-                db_hosted_zone:
-                  type: string
-                enable_master_load_balancer:
-                  type: boolean
-                enable_replica_load_balancer:
-                  type: boolean
-                external_traffic_policy:
-                  type: string
-                  enum:
-                    - "Cluster"
-                    - "Local"
-                master_dns_name_format:
-                  type: string
-                replica_dns_name_format:
-                  type: string
-            aws_or_gcp:
-              type: object
-              properties:
-                additional_secret_mount:
-                  type: string
-                additional_secret_mount_path:
-                  type: string
-                aws_region:
-                  type: string
-                kube_iam_role:
-                  type: string
-                log_s3_bucket:
-                  type: string
-                wal_s3_bucket:
-                  type: string
-            logical_backup:
-              type: object
-              properties:
-                logical_backup_docker_image:
-                  type: string
-                logical_backup_s3_access_key_id:
-                  type: string
-                logical_backup_s3_bucket:
-                  type: string
-                logical_backup_s3_endpoint:
-                  type: string
-                logical_backup_s3_region:
-                  type: string
-                logical_backup_s3_secret_access_key:
-                  type: string
-                logical_backup_s3_sse:
-                  type: string
-                logical_backup_schedule:
-                  type: string
-                  pattern: '^(\d+|\*)(/\d+)?(\s+(\d+|\*)(/\d+)?){4}$'
-            debug:
-              type: object
-              properties:
-                debug_logging:
-                  type: boolean
-                enable_database_access:
-                  type: boolean
-            teams_api:
-              type: object
-              properties:
-                enable_admin_role_for_users:
-                  type: boolean
-                enable_postgres_team_crd:
-                  type: boolean
-                enable_postgres_team_crd_superusers:
-                  type: boolean
-                enable_team_superuser:
-                  type: boolean
-                enable_teams_api:
-                  type: boolean
-                pam_configuration:
-                  type: string
-                pam_role_name:
-                  type: string
-                postgres_superuser_teams:
-                  type: array
-                  items:
->>>>>>> 9a11e85d
                     type: string
                     pattern: '^(\d+m|\d+(\.\d{1,3})?)$'
                   scalyr_cpu_request:
