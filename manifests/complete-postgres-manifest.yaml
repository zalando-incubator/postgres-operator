--- conflicted
+++ resolved
@@ -65,10 +65,7 @@
     loop_wait: &loop_wait 10
     retry_timeout: 10
     synchronous_mode: false
-<<<<<<< HEAD
-=======
     synchronous_mode_strict: false
->>>>>>> 7de38cdf
     maximum_lag_on_failover: 33554432
 
 # restore a Postgres DB with point-in-time-recovery
