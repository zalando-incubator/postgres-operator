package cluster

import (
	"fmt"
	"reflect"
	"testing"

	"github.com/sirupsen/logrus"
	acidv1 "github.com/zalando/postgres-operator/pkg/apis/acid.zalan.do/v1"
	fakeacidv1 "github.com/zalando/postgres-operator/pkg/generated/clientset/versioned/fake"
	"github.com/zalando/postgres-operator/pkg/spec"
	"github.com/zalando/postgres-operator/pkg/util/config"
	"github.com/zalando/postgres-operator/pkg/util/constants"
	"github.com/zalando/postgres-operator/pkg/util/k8sutil"
	"github.com/zalando/postgres-operator/pkg/util/teams"
	v1 "k8s.io/api/core/v1"
	metav1 "k8s.io/apimachinery/pkg/apis/meta/v1"
	"k8s.io/client-go/kubernetes/fake"
	"k8s.io/client-go/tools/record"
)

const (
	superUserName       = "postgres"
	replicationUserName = "standby"
)

var logger = logrus.New().WithField("test", "cluster")
var eventRecorder = record.NewFakeRecorder(1)

var cl = New(
	Config{
		OpConfig: config.Config{
			PodManagementPolicy: "ordered_ready",
			ProtectedRoles:      []string{"admin"},
			Auth: config.Auth{
				SuperUsername:       superUserName,
				ReplicationUsername: replicationUserName,
			},
			Resources: config.Resources{
				DownscalerAnnotations: []string{"downscaler/*"},
			},
		},
	},
	k8sutil.NewMockKubernetesClient(),
	acidv1.Postgresql{ObjectMeta: metav1.ObjectMeta{Name: "acid-test", Namespace: "test", Annotations: map[string]string{"downscaler/downtime_replicas": "0"}}},
	logger,
	eventRecorder,
)

func TestStatefulSetAnnotations(t *testing.T) {
	testName := "CheckStatefulsetAnnotations"
	spec := acidv1.PostgresSpec{
		TeamID: "myapp", NumberOfInstances: 1,
		Resources: acidv1.Resources{
			ResourceRequests: acidv1.ResourceDescription{CPU: "1", Memory: "10"},
			ResourceLimits:   acidv1.ResourceDescription{CPU: "1", Memory: "10"},
		},
		Volume: acidv1.Volume{
			Size: "1G",
		},
	}
	ss, err := cl.generateStatefulSet(&spec)
	if err != nil {
		t.Errorf("in %s no statefulset created %v", testName, err)
	}
	if ss != nil {
		annotation := ss.ObjectMeta.GetAnnotations()
		if _, ok := annotation["downscaler/downtime_replicas"]; !ok {
			t.Errorf("in %s respective annotation not found on sts", testName)
		}
	}

}

func TestInitRobotUsers(t *testing.T) {
	testName := "TestInitRobotUsers"
	tests := []struct {
		manifestUsers map[string]acidv1.UserFlags
		infraRoles    map[string]spec.PgUser
		result        map[string]spec.PgUser
		err           error
	}{
		{
			manifestUsers: map[string]acidv1.UserFlags{"foo": {"superuser", "createdb"}},
			infraRoles:    map[string]spec.PgUser{"foo": {Origin: spec.RoleOriginInfrastructure, Name: "foo", Namespace: cl.Namespace, Password: "bar"}},
			result:        map[string]spec.PgUser{"foo": {Origin: spec.RoleOriginInfrastructure, Name: "foo", Namespace: cl.Namespace, Password: "bar"}},
			err:           nil,
		},
		{
			manifestUsers: map[string]acidv1.UserFlags{"!fooBar": {"superuser", "createdb"}},
			err:           fmt.Errorf(`invalid username: "!fooBar"`),
		},
		{
			manifestUsers: map[string]acidv1.UserFlags{"foobar": {"!superuser", "createdb"}},
			err: fmt.Errorf(`invalid flags for user "foobar": ` +
				`user flag "!superuser" is not alphanumeric`),
		},
		{
			manifestUsers: map[string]acidv1.UserFlags{"foobar": {"superuser1", "createdb"}},
			err: fmt.Errorf(`invalid flags for user "foobar": ` +
				`user flag "SUPERUSER1" is not valid`),
		},
		{
			manifestUsers: map[string]acidv1.UserFlags{"foobar": {"inherit", "noinherit"}},
			err: fmt.Errorf(`invalid flags for user "foobar": ` +
				`conflicting user flags: "NOINHERIT" and "INHERIT"`),
		},
		{
			manifestUsers: map[string]acidv1.UserFlags{"admin": {"superuser"}, superUserName: {"createdb"}},
			infraRoles:    map[string]spec.PgUser{},
			result:        map[string]spec.PgUser{},
			err:           nil,
		},
	}
	for _, tt := range tests {
		cl.Spec.Users = tt.manifestUsers
		cl.pgUsers = tt.infraRoles
		if err := cl.initRobotUsers(); err != nil {
			if tt.err == nil {
				t.Errorf("%s got an unexpected error: %v", testName, err)
			}
			if err.Error() != tt.err.Error() {
				t.Errorf("%s expected error %v, got %v", testName, tt.err, err)
			}
		} else {
			if !reflect.DeepEqual(cl.pgUsers, tt.result) {
				t.Errorf("%s expected: %#v, got %#v", testName, tt.result, cl.pgUsers)
			}
		}
	}
}

type mockOAuthTokenGetter struct {
}

func (m *mockOAuthTokenGetter) getOAuthToken() (string, error) {
	return "", nil
}

type mockTeamsAPIClient struct {
	members []string
}

func (m *mockTeamsAPIClient) TeamInfo(teamID, token string) (tm *teams.Team, err error) {
	return &teams.Team{Members: m.members}, nil
}

func (m *mockTeamsAPIClient) setMembers(members []string) {
	m.members = members
}

// Test adding a member of a product team owning a particular DB cluster
func TestInitHumanUsers(t *testing.T) {

	var mockTeamsAPI mockTeamsAPIClient
	cl.oauthTokenGetter = &mockOAuthTokenGetter{}
	cl.teamsAPIClient = &mockTeamsAPI
	testName := "TestInitHumanUsers"

	// members of a product team are granted superuser rights for DBs of their team
	cl.OpConfig.EnableTeamSuperuser = true

	cl.OpConfig.EnableTeamsAPI = true
	cl.OpConfig.PamRoleName = "zalandos"
	cl.Spec.TeamID = "test"

	tests := []struct {
		existingRoles map[string]spec.PgUser
		teamRoles     []string
		result        map[string]spec.PgUser
	}{
		{
			existingRoles: map[string]spec.PgUser{"foo": {Name: "foo", Origin: spec.RoleOriginTeamsAPI,
				Flags: []string{"NOLOGIN"}}, "bar": {Name: "bar", Flags: []string{"NOLOGIN"}}},
			teamRoles: []string{"foo"},
			result: map[string]spec.PgUser{"foo": {Name: "foo", Origin: spec.RoleOriginTeamsAPI,
				MemberOf: []string{cl.OpConfig.PamRoleName}, Flags: []string{"LOGIN", "SUPERUSER"}},
				"bar": {Name: "bar", Flags: []string{"NOLOGIN"}}},
		},
		{
			existingRoles: map[string]spec.PgUser{},
			teamRoles:     []string{"admin", replicationUserName},
			result:        map[string]spec.PgUser{},
		},
	}

	for _, tt := range tests {
		cl.pgUsers = tt.existingRoles
		mockTeamsAPI.setMembers(tt.teamRoles)
		if err := cl.initHumanUsers(); err != nil {
			t.Errorf("%s got an unexpected error %v", testName, err)
		}

		if !reflect.DeepEqual(cl.pgUsers, tt.result) {
			t.Errorf("%s expects %#v, got %#v", testName, tt.result, cl.pgUsers)
		}
	}
}

type mockTeam struct {
	teamID                  string
	members                 []string
	isPostgresSuperuserTeam bool
}

type mockTeamsAPIClientMultipleTeams struct {
	teams []mockTeam
}

func (m *mockTeamsAPIClientMultipleTeams) TeamInfo(teamID, token string) (tm *teams.Team, err error) {
	for _, team := range m.teams {
		if team.teamID == teamID {
			return &teams.Team{Members: team.members}, nil
		}
	}

	// should not be reached if a slice with teams is populated correctly
	return nil, nil
}

// Test adding members of maintenance teams that get superuser rights for all PG databases
func TestInitHumanUsersWithSuperuserTeams(t *testing.T) {

	var mockTeamsAPI mockTeamsAPIClientMultipleTeams
	cl.oauthTokenGetter = &mockOAuthTokenGetter{}
	cl.teamsAPIClient = &mockTeamsAPI
	cl.OpConfig.EnableTeamSuperuser = false
	testName := "TestInitHumanUsersWithSuperuserTeams"

	cl.OpConfig.EnableTeamsAPI = true
	cl.OpConfig.PamRoleName = "zalandos"

	teamA := mockTeam{
		teamID:                  "postgres_superusers",
		members:                 []string{"postgres_superuser"},
		isPostgresSuperuserTeam: true,
	}

	userA := spec.PgUser{
		Name:     "postgres_superuser",
		Origin:   spec.RoleOriginTeamsAPI,
		MemberOf: []string{cl.OpConfig.PamRoleName},
		Flags:    []string{"LOGIN", "SUPERUSER"},
	}

	teamB := mockTeam{
		teamID:                  "postgres_admins",
		members:                 []string{"postgres_admin"},
		isPostgresSuperuserTeam: true,
	}

	userB := spec.PgUser{
		Name:     "postgres_admin",
		Origin:   spec.RoleOriginTeamsAPI,
		MemberOf: []string{cl.OpConfig.PamRoleName},
		Flags:    []string{"LOGIN", "SUPERUSER"},
	}

	teamTest := mockTeam{
		teamID:                  "test",
		members:                 []string{"test_user"},
		isPostgresSuperuserTeam: false,
	}

	userTest := spec.PgUser{
		Name:     "test_user",
		Origin:   spec.RoleOriginTeamsAPI,
		MemberOf: []string{cl.OpConfig.PamRoleName},
		Flags:    []string{"LOGIN"},
	}

	tests := []struct {
		ownerTeam      string
		existingRoles  map[string]spec.PgUser
		superuserTeams []string
		teams          []mockTeam
		result         map[string]spec.PgUser
	}{
		// case 1: there are two different teams of PG maintainers and one product team
		{
			ownerTeam:      "test",
			existingRoles:  map[string]spec.PgUser{},
			superuserTeams: []string{"postgres_superusers", "postgres_admins"},
			teams:          []mockTeam{teamA, teamB, teamTest},
			result: map[string]spec.PgUser{
				"postgres_superuser": userA,
				"postgres_admin":     userB,
				"test_user":          userTest,
			},
		},
		// case 2: the team of superusers creates a new PG cluster
		{
			ownerTeam:      "postgres_superusers",
			existingRoles:  map[string]spec.PgUser{},
			superuserTeams: []string{"postgres_superusers"},
			teams:          []mockTeam{teamA},
			result: map[string]spec.PgUser{
				"postgres_superuser": userA,
			},
		},
		// case 3: the team owning the cluster is promoted to the maintainers' status
		{
			ownerTeam: "postgres_superusers",
			existingRoles: map[string]spec.PgUser{
				// role with the name exists before  w/o superuser privilege
				"postgres_superuser": {
					Origin:     spec.RoleOriginTeamsAPI,
					Name:       "postgres_superuser",
					Password:   "",
					Flags:      []string{"LOGIN"},
					MemberOf:   []string{cl.OpConfig.PamRoleName},
					Parameters: map[string]string(nil)}},
			superuserTeams: []string{"postgres_superusers"},
			teams:          []mockTeam{teamA},
			result: map[string]spec.PgUser{
				"postgres_superuser": userA,
			},
		},
	}

	for _, tt := range tests {

		mockTeamsAPI.teams = tt.teams

		cl.Spec.TeamID = tt.ownerTeam
		cl.pgUsers = tt.existingRoles
		cl.OpConfig.PostgresSuperuserTeams = tt.superuserTeams

		if err := cl.initHumanUsers(); err != nil {
			t.Errorf("%s got an unexpected error %v", testName, err)
		}

		if !reflect.DeepEqual(cl.pgUsers, tt.result) {
			t.Errorf("%s expects %#v, got %#v", testName, tt.result, cl.pgUsers)
		}
	}
}

func TestPodAnnotations(t *testing.T) {
	testName := "TestPodAnnotations"
	tests := []struct {
		subTest  string
		operator map[string]string
		database map[string]string
		merged   map[string]string
	}{
		{
			subTest:  "No Annotations",
			operator: make(map[string]string),
			database: make(map[string]string),
			merged:   make(map[string]string),
		},
		{
			subTest:  "Operator Config Annotations",
			operator: map[string]string{"foo": "bar"},
			database: make(map[string]string),
			merged:   map[string]string{"foo": "bar"},
		},
		{
			subTest:  "Database Config Annotations",
			operator: make(map[string]string),
			database: map[string]string{"foo": "bar"},
			merged:   map[string]string{"foo": "bar"},
		},
		{
			subTest:  "Both Annotations",
			operator: map[string]string{"foo": "bar"},
			database: map[string]string{"post": "gres"},
			merged:   map[string]string{"foo": "bar", "post": "gres"},
		},
		{
			subTest:  "Database Config overrides Operator Config Annotations",
			operator: map[string]string{"foo": "bar", "global": "foo"},
			database: map[string]string{"foo": "baz", "local": "foo"},
			merged:   map[string]string{"foo": "baz", "global": "foo", "local": "foo"},
		},
	}

	for _, tt := range tests {
		cl.OpConfig.CustomPodAnnotations = tt.operator
		cl.Postgresql.Spec.PodAnnotations = tt.database

		annotations := cl.generatePodAnnotations(&cl.Postgresql.Spec)
		for k, v := range annotations {
			if observed, expected := v, tt.merged[k]; observed != expected {
				t.Errorf("%v expects annotation value %v for key %v, but found %v",
					testName+"/"+tt.subTest, expected, observed, k)
			}
		}
		for k, v := range tt.merged {
			if observed, expected := annotations[k], v; observed != expected {
				t.Errorf("%v expects annotation value %v for key %v, but found %v",
					testName+"/"+tt.subTest, expected, observed, k)
			}
		}
	}
}

func TestServiceAnnotations(t *testing.T) {
	enabled := true
	disabled := false
	tests := []struct {
		about                         string
		role                          PostgresRole
		enableMasterLoadBalancerSpec  *bool
		enableMasterLoadBalancerOC    bool
		enableReplicaLoadBalancerSpec *bool
		enableReplicaLoadBalancerOC   bool
		operatorAnnotations           map[string]string
		clusterAnnotations            map[string]string
		expect                        map[string]string
	}{
		//MASTER
		{
			about:                        "Master with no annotations and EnableMasterLoadBalancer disabled on spec and OperatorConfig",
			role:                         "master",
			enableMasterLoadBalancerSpec: &disabled,
			enableMasterLoadBalancerOC:   false,
			operatorAnnotations:          make(map[string]string),
			clusterAnnotations:           make(map[string]string),
			expect:                       make(map[string]string),
		},
		{
			about:                        "Master with no annotations and EnableMasterLoadBalancer enabled on spec",
			role:                         "master",
			enableMasterLoadBalancerSpec: &enabled,
			enableMasterLoadBalancerOC:   false,
			operatorAnnotations:          make(map[string]string),
			clusterAnnotations:           make(map[string]string),
			expect: map[string]string{
				"external-dns.alpha.kubernetes.io/hostname":                            "test.acid.db.example.com",
				"service.beta.kubernetes.io/aws-load-balancer-connection-idle-timeout": "3600",
			},
		},
		{
			about:                        "Master with no annotations and EnableMasterLoadBalancer enabled only on operator config",
			role:                         "master",
			enableMasterLoadBalancerSpec: &disabled,
			enableMasterLoadBalancerOC:   true,
			operatorAnnotations:          make(map[string]string),
			clusterAnnotations:           make(map[string]string),
			expect:                       make(map[string]string),
		},
		{
			about:                      "Master with no annotations and EnableMasterLoadBalancer defined only on operator config",
			role:                       "master",
			enableMasterLoadBalancerOC: true,
			operatorAnnotations:        make(map[string]string),
			clusterAnnotations:         make(map[string]string),
			expect: map[string]string{
				"external-dns.alpha.kubernetes.io/hostname":                            "test.acid.db.example.com",
				"service.beta.kubernetes.io/aws-load-balancer-connection-idle-timeout": "3600",
			},
		},
		{
			about:                      "Master with cluster annotations and load balancer enabled",
			role:                       "master",
			enableMasterLoadBalancerOC: true,
			operatorAnnotations:        make(map[string]string),
			clusterAnnotations:         map[string]string{"foo": "bar"},
			expect: map[string]string{
				"external-dns.alpha.kubernetes.io/hostname":                            "test.acid.db.example.com",
				"service.beta.kubernetes.io/aws-load-balancer-connection-idle-timeout": "3600",
				"foo": "bar",
			},
		},
		{
			about:                        "Master with cluster annotations and load balancer disabled",
			role:                         "master",
			enableMasterLoadBalancerSpec: &disabled,
			enableMasterLoadBalancerOC:   true,
			operatorAnnotations:          make(map[string]string),
			clusterAnnotations:           map[string]string{"foo": "bar"},
			expect:                       map[string]string{"foo": "bar"},
		},
		{
			about:                      "Master with operator annotations and load balancer enabled",
			role:                       "master",
			enableMasterLoadBalancerOC: true,
			operatorAnnotations:        map[string]string{"foo": "bar"},
			clusterAnnotations:         make(map[string]string),
			expect: map[string]string{
				"external-dns.alpha.kubernetes.io/hostname":                            "test.acid.db.example.com",
				"service.beta.kubernetes.io/aws-load-balancer-connection-idle-timeout": "3600",
				"foo": "bar",
			},
		},
		{
			about:                      "Master with operator annotations override default annotations",
			role:                       "master",
			enableMasterLoadBalancerOC: true,
			operatorAnnotations: map[string]string{
				"service.beta.kubernetes.io/aws-load-balancer-connection-idle-timeout": "1800",
			},
			clusterAnnotations: make(map[string]string),
			expect: map[string]string{
				"external-dns.alpha.kubernetes.io/hostname":                            "test.acid.db.example.com",
				"service.beta.kubernetes.io/aws-load-balancer-connection-idle-timeout": "1800",
			},
		},
		{
			about:                      "Master with cluster annotations override default annotations",
			role:                       "master",
			enableMasterLoadBalancerOC: true,
			operatorAnnotations:        make(map[string]string),
			clusterAnnotations: map[string]string{
				"service.beta.kubernetes.io/aws-load-balancer-connection-idle-timeout": "1800",
			},
			expect: map[string]string{
				"external-dns.alpha.kubernetes.io/hostname":                            "test.acid.db.example.com",
				"service.beta.kubernetes.io/aws-load-balancer-connection-idle-timeout": "1800",
			},
		},
		{
			about:                      "Master with cluster annotations do not override external-dns annotations",
			role:                       "master",
			enableMasterLoadBalancerOC: true,
			operatorAnnotations:        make(map[string]string),
			clusterAnnotations: map[string]string{
				"external-dns.alpha.kubernetes.io/hostname": "wrong.external-dns-name.example.com",
			},
			expect: map[string]string{
				"external-dns.alpha.kubernetes.io/hostname":                            "test.acid.db.example.com",
				"service.beta.kubernetes.io/aws-load-balancer-connection-idle-timeout": "3600",
			},
		},
		{
			about:                      "Master with operator annotations do not override external-dns annotations",
			role:                       "master",
			enableMasterLoadBalancerOC: true,
			clusterAnnotations:         make(map[string]string),
			operatorAnnotations: map[string]string{
				"external-dns.alpha.kubernetes.io/hostname": "wrong.external-dns-name.example.com",
			},
			expect: map[string]string{
				"external-dns.alpha.kubernetes.io/hostname":                            "test.acid.db.example.com",
				"service.beta.kubernetes.io/aws-load-balancer-connection-idle-timeout": "3600",
			},
		},
		// REPLICA
		{
			about:                         "Replica with no annotations and EnableReplicaLoadBalancer disabled on spec and OperatorConfig",
			role:                          "replica",
			enableReplicaLoadBalancerSpec: &disabled,
			enableReplicaLoadBalancerOC:   false,
			operatorAnnotations:           make(map[string]string),
			clusterAnnotations:            make(map[string]string),
			expect:                        make(map[string]string),
		},
		{
			about:                         "Replica with no annotations and EnableReplicaLoadBalancer enabled on spec",
			role:                          "replica",
			enableReplicaLoadBalancerSpec: &enabled,
			enableReplicaLoadBalancerOC:   false,
			operatorAnnotations:           make(map[string]string),
			clusterAnnotations:            make(map[string]string),
			expect: map[string]string{
				"external-dns.alpha.kubernetes.io/hostname":                            "test-repl.acid.db.example.com",
				"service.beta.kubernetes.io/aws-load-balancer-connection-idle-timeout": "3600",
			},
		},
		{
			about:                         "Replica with no annotations and EnableReplicaLoadBalancer enabled only on operator config",
			role:                          "replica",
			enableReplicaLoadBalancerSpec: &disabled,
			enableReplicaLoadBalancerOC:   true,
			operatorAnnotations:           make(map[string]string),
			clusterAnnotations:            make(map[string]string),
			expect:                        make(map[string]string),
		},
		{
			about:                       "Replica with no annotations and EnableReplicaLoadBalancer defined only on operator config",
			role:                        "replica",
			enableReplicaLoadBalancerOC: true,
			operatorAnnotations:         make(map[string]string),
			clusterAnnotations:          make(map[string]string),
			expect: map[string]string{
				"external-dns.alpha.kubernetes.io/hostname":                            "test-repl.acid.db.example.com",
				"service.beta.kubernetes.io/aws-load-balancer-connection-idle-timeout": "3600",
			},
		},
		{
			about:                       "Replica with cluster annotations and load balancer enabled",
			role:                        "replica",
			enableReplicaLoadBalancerOC: true,
			operatorAnnotations:         make(map[string]string),
			clusterAnnotations:          map[string]string{"foo": "bar"},
			expect: map[string]string{
				"external-dns.alpha.kubernetes.io/hostname":                            "test-repl.acid.db.example.com",
				"service.beta.kubernetes.io/aws-load-balancer-connection-idle-timeout": "3600",
				"foo": "bar",
			},
		},
		{
			about:                         "Replica with cluster annotations and load balancer disabled",
			role:                          "replica",
			enableReplicaLoadBalancerSpec: &disabled,
			enableReplicaLoadBalancerOC:   true,
			operatorAnnotations:           make(map[string]string),
			clusterAnnotations:            map[string]string{"foo": "bar"},
			expect:                        map[string]string{"foo": "bar"},
		},
		{
			about:                       "Replica with operator annotations and load balancer enabled",
			role:                        "replica",
			enableReplicaLoadBalancerOC: true,
			operatorAnnotations:         map[string]string{"foo": "bar"},
			clusterAnnotations:          make(map[string]string),
			expect: map[string]string{
				"external-dns.alpha.kubernetes.io/hostname":                            "test-repl.acid.db.example.com",
				"service.beta.kubernetes.io/aws-load-balancer-connection-idle-timeout": "3600",
				"foo": "bar",
			},
		},
		{
			about:                       "Replica with operator annotations override default annotations",
			role:                        "replica",
			enableReplicaLoadBalancerOC: true,
			operatorAnnotations: map[string]string{
				"service.beta.kubernetes.io/aws-load-balancer-connection-idle-timeout": "1800",
			},
			clusterAnnotations: make(map[string]string),
			expect: map[string]string{
				"external-dns.alpha.kubernetes.io/hostname":                            "test-repl.acid.db.example.com",
				"service.beta.kubernetes.io/aws-load-balancer-connection-idle-timeout": "1800",
			},
		},
		{
			about:                       "Replica with cluster annotations override default annotations",
			role:                        "replica",
			enableReplicaLoadBalancerOC: true,
			operatorAnnotations:         make(map[string]string),
			clusterAnnotations: map[string]string{
				"service.beta.kubernetes.io/aws-load-balancer-connection-idle-timeout": "1800",
			},
			expect: map[string]string{
				"external-dns.alpha.kubernetes.io/hostname":                            "test-repl.acid.db.example.com",
				"service.beta.kubernetes.io/aws-load-balancer-connection-idle-timeout": "1800",
			},
		},
		{
			about:                       "Replica with cluster annotations do not override external-dns annotations",
			role:                        "replica",
			enableReplicaLoadBalancerOC: true,
			operatorAnnotations:         make(map[string]string),
			clusterAnnotations: map[string]string{
				"external-dns.alpha.kubernetes.io/hostname": "wrong.external-dns-name.example.com",
			},
			expect: map[string]string{
				"external-dns.alpha.kubernetes.io/hostname":                            "test-repl.acid.db.example.com",
				"service.beta.kubernetes.io/aws-load-balancer-connection-idle-timeout": "3600",
			},
		},
		{
			about:                       "Replica with operator annotations do not override external-dns annotations",
			role:                        "replica",
			enableReplicaLoadBalancerOC: true,
			clusterAnnotations:          make(map[string]string),
			operatorAnnotations: map[string]string{
				"external-dns.alpha.kubernetes.io/hostname": "wrong.external-dns-name.example.com",
			},
			expect: map[string]string{
				"external-dns.alpha.kubernetes.io/hostname":                            "test-repl.acid.db.example.com",
				"service.beta.kubernetes.io/aws-load-balancer-connection-idle-timeout": "3600",
			},
		},
		// COMMON
		{
			about:                       "cluster annotations append to operator annotations",
			role:                        "replica",
			enableReplicaLoadBalancerOC: false,
			operatorAnnotations:         map[string]string{"foo": "bar"},
			clusterAnnotations:          map[string]string{"post": "gres"},
			expect:                      map[string]string{"foo": "bar", "post": "gres"},
		},
		{
			about:                       "cluster annotations override operator annotations",
			role:                        "replica",
			enableReplicaLoadBalancerOC: false,
			operatorAnnotations:         map[string]string{"foo": "bar", "post": "gres"},
			clusterAnnotations:          map[string]string{"post": "greSQL"},
			expect:                      map[string]string{"foo": "bar", "post": "greSQL"},
		},
	}

	for _, tt := range tests {
		t.Run(tt.about, func(t *testing.T) {
			cl.OpConfig.CustomServiceAnnotations = tt.operatorAnnotations
			cl.OpConfig.EnableMasterLoadBalancer = tt.enableMasterLoadBalancerOC
			cl.OpConfig.EnableReplicaLoadBalancer = tt.enableReplicaLoadBalancerOC
			cl.OpConfig.MasterDNSNameFormat = "{cluster}.{team}.{hostedzone}"
			cl.OpConfig.ReplicaDNSNameFormat = "{cluster}-repl.{team}.{hostedzone}"
			cl.OpConfig.DbHostedZone = "db.example.com"

			cl.Postgresql.Spec.ClusterName = "test"
			cl.Postgresql.Spec.TeamID = "acid"
			cl.Postgresql.Spec.ServiceAnnotations = tt.clusterAnnotations
			cl.Postgresql.Spec.EnableMasterLoadBalancer = tt.enableMasterLoadBalancerSpec
			cl.Postgresql.Spec.EnableReplicaLoadBalancer = tt.enableReplicaLoadBalancerSpec

			got := cl.generateServiceAnnotations(tt.role, &cl.Postgresql.Spec)
			if len(tt.expect) != len(got) {
				t.Errorf("expected %d annotation(s), got %d", len(tt.expect), len(got))
				return
			}
			for k, v := range got {
				if tt.expect[k] != v {
					t.Errorf("expected annotation '%v' with value '%v', got value '%v'", k, tt.expect[k], v)
				}
			}
		})
	}
}

func TestInitSystemUsers(t *testing.T) {
	testName := "Test system users initialization"

	// default cluster without connection pooler
	cl.initSystemUsers()
	if _, exist := cl.systemUsers[constants.ConnectionPoolerUserKeyName]; exist {
		t.Errorf("%s, connection pooler user is present", testName)
	}

	// cluster with connection pooler
	cl.Spec.EnableConnectionPooler = boolToPointer(true)
	cl.initSystemUsers()
	if _, exist := cl.systemUsers[constants.ConnectionPoolerUserKeyName]; !exist {
		t.Errorf("%s, connection pooler user is not present", testName)
	}

	// superuser is not allowed as connection pool user
	cl.Spec.ConnectionPooler = &acidv1.ConnectionPooler{
		User: "postgres",
	}
	cl.OpConfig.SuperUsername = "postgres"
	cl.OpConfig.ConnectionPooler.User = "pooler"

	cl.initSystemUsers()
	if _, exist := cl.pgUsers["pooler"]; !exist {
		t.Errorf("%s, Superuser is not allowed to be a connection pool user", testName)
	}

	// neither protected users are
	delete(cl.pgUsers, "pooler")
	cl.Spec.ConnectionPooler = &acidv1.ConnectionPooler{
		User: "admin",
	}
	cl.OpConfig.ProtectedRoles = []string{"admin"}

	cl.initSystemUsers()
	if _, exist := cl.pgUsers["pooler"]; !exist {
		t.Errorf("%s, Protected user are not allowed to be a connection pool user", testName)
	}

	delete(cl.pgUsers, "pooler")
	cl.Spec.ConnectionPooler = &acidv1.ConnectionPooler{
		User: "standby",
	}

	cl.initSystemUsers()
	if _, exist := cl.pgUsers["pooler"]; !exist {
		t.Errorf("%s, System users are not allowed to be a connection pool user", testName)
	}
}

func TestPreparedDatabases(t *testing.T) {
	testName := "TestDefaultPreparedDatabase"

	cl.Spec.PreparedDatabases = map[string]acidv1.PreparedDatabase{}
	cl.initPreparedDatabaseRoles()

	for _, role := range []string{"acid_test_owner", "acid_test_reader", "acid_test_writer",
		"acid_test_data_owner", "acid_test_data_reader", "acid_test_data_writer"} {
		if _, exist := cl.pgUsers[role]; !exist {
			t.Errorf("%s, default role %q for prepared database not present", testName, role)
		}
	}

	testName = "TestPreparedDatabaseWithSchema"

	cl.Spec.PreparedDatabases = map[string]acidv1.PreparedDatabase{
		"foo": {
			DefaultUsers: true,
			PreparedSchemas: map[string]acidv1.PreparedSchema{
				"bar": {
					DefaultUsers: true,
				},
			},
		},
	}
	cl.initPreparedDatabaseRoles()

	for _, role := range []string{
		"foo_owner", "foo_reader", "foo_writer",
		"foo_owner_user", "foo_reader_user", "foo_writer_user",
		"foo_bar_owner", "foo_bar_reader", "foo_bar_writer",
		"foo_bar_owner_user", "foo_bar_reader_user", "foo_bar_writer_user"} {
		if _, exist := cl.pgUsers[role]; !exist {
			t.Errorf("%s, default role %q for prepared database not present", testName, role)
		}
	}

	roleTests := []struct {
		subTest  string
		role     string
		memberOf string
		admin    string
	}{
		{
			subTest:  "Test admin role of owner",
			role:     "foo_owner",
			memberOf: "",
			admin:    "admin",
		},
		{
			subTest:  "Test writer is a member of reader",
			role:     "foo_writer",
			memberOf: "foo_reader",
			admin:    "foo_owner",
		},
		{
			subTest:  "Test reader LOGIN role",
			role:     "foo_reader_user",
			memberOf: "foo_reader",
			admin:    "foo_owner",
		},
		{
			subTest:  "Test schema owner",
			role:     "foo_bar_owner",
			memberOf: "",
			admin:    "foo_owner",
		},
		{
			subTest:  "Test schema writer LOGIN role",
			role:     "foo_bar_writer_user",
			memberOf: "foo_bar_writer",
			admin:    "foo_bar_owner",
		},
	}

	for _, tt := range roleTests {
		user := cl.pgUsers[tt.role]
		if (tt.memberOf == "" && len(user.MemberOf) > 0) || (tt.memberOf != "" && user.MemberOf[0] != tt.memberOf) {
			t.Errorf("%s, incorrect membership for default role %q. Expected %q, got %q", tt.subTest, tt.role, tt.memberOf, user.MemberOf[0])
		}
		if user.AdminRole != tt.admin {
			t.Errorf("%s, incorrect admin role for default role %q. Expected %q, got %q", tt.subTest, tt.role, tt.admin, user.AdminRole)
		}
	}
}

<<<<<<< HEAD
func TestCompareSpiloConfiguration(t *testing.T) {
	testCases := []struct {
		Config         string
		ExpectedResult bool
	}{
		{
			`{"postgresql":{"bin_dir":"/usr/lib/postgresql/12/bin","parameters":{"autovacuum_analyze_scale_factor":"0.1"},"pg_hba":["hostssl all all 0.0.0.0/0 md5","host all all 0.0.0.0/0 md5"]},"bootstrap":{"initdb":[{"auth-host":"md5"},{"auth-local":"trust"},"data-checksums",{"encoding":"UTF8"},{"locale":"en_US.UTF-8"}],"users":{"test":{"password":"","options":["CREATEDB","NOLOGIN"]}},"dcs":{"ttl":30,"loop_wait":10,"retry_timeout":10,"maximum_lag_on_failover":33554432,"postgresql":{"parameters":{"max_connections":"100","max_locks_per_transaction":"64","max_worker_processes":"4"}}}}}`,
			true,
		},
		{
			`{"postgresql":{"bin_dir":"/usr/lib/postgresql/12/bin","parameters":{"autovacuum_analyze_scale_factor":"0.1"},"pg_hba":["hostssl all all 0.0.0.0/0 md5","host all all 0.0.0.0/0 md5"]},"bootstrap":{"initdb":[{"auth-host":"md5"},{"auth-local":"trust"},"data-checksums",{"encoding":"UTF8"},{"locale":"en_US.UTF-8"}],"users":{"test":{"password":"","options":["CREATEDB","NOLOGIN"]}},"dcs":{"ttl":30,"loop_wait":10,"retry_timeout":10,"maximum_lag_on_failover":33554432,"postgresql":{"parameters":{"max_connections":"200","max_locks_per_transaction":"64","max_worker_processes":"4"}}}}}`,
			true,
		},
		{
			`{"postgresql":{"bin_dir":"/usr/lib/postgresql/12/bin","parameters":{"autovacuum_analyze_scale_factor":"0.1"},"pg_hba":["hostssl all all 0.0.0.0/0 md5","host all all 0.0.0.0/0 md5"]},"bootstrap":{"initdb":[{"auth-host":"md5"},{"auth-local":"trust"},"data-checksums",{"encoding":"UTF8"},{"locale":"en_US.UTF-8"}],"users":{"test":{"password":"","options":["CREATEDB"]}},"dcs":{"ttl":30,"loop_wait":10,"retry_timeout":10,"maximum_lag_on_failover":33554432,"postgresql":{"parameters":{"max_connections":"200","max_locks_per_transaction":"64","max_worker_processes":"4"}}}}}`,
			false,
		},
		{
			`{}`,
			false,
		},
		{
			`invalidjson`,
			false,
		},
	}
	refCase := testCases[0]
	for _, testCase := range testCases {
		if result := compareSpiloConfiguration(refCase.Config, testCase.Config); result != testCase.ExpectedResult {
			t.Errorf("expected %v got %v", testCase.ExpectedResult, result)
		}
	}
}

func TestCompareEnv(t *testing.T) {
	testCases := []struct {
		Envs           []v1.EnvVar
		ExpectedResult bool
	}{
		{
			Envs: []v1.EnvVar{
				{
					Name:  "VARIABLE1",
					Value: "value1",
				},
				{
					Name:  "VARIABLE2",
					Value: "value2",
				},
				{
					Name:  "VARIABLE3",
					Value: "value3",
				},
				{
					Name:  "SPILO_CONFIGURATION",
					Value: `{"postgresql":{"bin_dir":"/usr/lib/postgresql/12/bin","parameters":{"autovacuum_analyze_scale_factor":"0.1"},"pg_hba":["hostssl all all 0.0.0.0/0 md5","host all all 0.0.0.0/0 md5"]},"bootstrap":{"initdb":[{"auth-host":"md5"},{"auth-local":"trust"},"data-checksums",{"encoding":"UTF8"},{"locale":"en_US.UTF-8"}],"users":{"test":{"password":"","options":["CREATEDB","NOLOGIN"]}},"dcs":{"ttl":30,"loop_wait":10,"retry_timeout":10,"maximum_lag_on_failover":33554432,"postgresql":{"parameters":{"max_connections":"100","max_locks_per_transaction":"64","max_worker_processes":"4"}}}}}`,
				},
			},
			ExpectedResult: true,
		},
		{
			Envs: []v1.EnvVar{
				{
					Name:  "VARIABLE1",
					Value: "value1",
				},
				{
					Name:  "VARIABLE2",
					Value: "value2",
				},
				{
					Name:  "VARIABLE3",
					Value: "value3",
				},
				{
					Name:  "SPILO_CONFIGURATION",
					Value: `{"postgresql":{"bin_dir":"/usr/lib/postgresql/12/bin","parameters":{"autovacuum_analyze_scale_factor":"0.1"},"pg_hba":["hostssl all all 0.0.0.0/0 md5","host all all 0.0.0.0/0 md5"]},"bootstrap":{"initdb":[{"auth-host":"md5"},{"auth-local":"trust"},"data-checksums",{"encoding":"UTF8"},{"locale":"en_US.UTF-8"}],"users":{"test":{"password":"","options":["CREATEDB","NOLOGIN"]}},"dcs":{"loop_wait":10,"retry_timeout":10,"maximum_lag_on_failover":33554432,"postgresql":{"parameters":{"max_locks_per_transaction":"64","max_worker_processes":"4"}}}}}`,
				},
			},
			ExpectedResult: true,
		},
		{
			Envs: []v1.EnvVar{
				{
					Name:  "VARIABLE4",
					Value: "value4",
				},
				{
					Name:  "VARIABLE2",
					Value: "value2",
				},
				{
					Name:  "VARIABLE3",
					Value: "value3",
				},
				{
					Name:  "SPILO_CONFIGURATION",
					Value: `{"postgresql":{"bin_dir":"/usr/lib/postgresql/12/bin","parameters":{"autovacuum_analyze_scale_factor":"0.1"},"pg_hba":["hostssl all all 0.0.0.0/0 md5","host all all 0.0.0.0/0 md5"]},"bootstrap":{"initdb":[{"auth-host":"md5"},{"auth-local":"trust"},"data-checksums",{"encoding":"UTF8"},{"locale":"en_US.UTF-8"}],"users":{"test":{"password":"","options":["CREATEDB","NOLOGIN"]}},"dcs":{"loop_wait":10,"retry_timeout":10,"maximum_lag_on_failover":33554432,"postgresql":{"parameters":{"max_locks_per_transaction":"64","max_worker_processes":"4"}}}}}`,
				},
			},
			ExpectedResult: false,
		},
		{
			Envs: []v1.EnvVar{
				{
					Name:  "VARIABLE1",
					Value: "value1",
				},
				{
					Name:  "VARIABLE2",
					Value: "value2",
				},
				{
					Name:  "VARIABLE3",
					Value: "value3",
				},
				{
					Name:  "VARIABLE4",
					Value: "value4",
				},
				{
					Name:  "SPILO_CONFIGURATION",
					Value: `{"postgresql":{"bin_dir":"/usr/lib/postgresql/12/bin","parameters":{"autovacuum_analyze_scale_factor":"0.1"},"pg_hba":["hostssl all all 0.0.0.0/0 md5","host all all 0.0.0.0/0 md5"]},"bootstrap":{"initdb":[{"auth-host":"md5"},{"auth-local":"trust"},"data-checksums",{"encoding":"UTF8"},{"locale":"en_US.UTF-8"}],"users":{"test":{"password":"","options":["CREATEDB","NOLOGIN"]}},"dcs":{"ttl":30,"loop_wait":10,"retry_timeout":10,"maximum_lag_on_failover":33554432,"postgresql":{"parameters":{"max_connections":"100","max_locks_per_transaction":"64","max_worker_processes":"4"}}}}}`,
				},
			},
			ExpectedResult: false,
		},
		{
			Envs: []v1.EnvVar{
				{
					Name:  "VARIABLE1",
					Value: "value1",
				},
				{
					Name:  "VARIABLE2",
					Value: "value2",
				},
				{
					Name:  "SPILO_CONFIGURATION",
					Value: `{"postgresql":{"bin_dir":"/usr/lib/postgresql/12/bin","parameters":{"autovacuum_analyze_scale_factor":"0.1"},"pg_hba":["hostssl all all 0.0.0.0/0 md5","host all all 0.0.0.0/0 md5"]},"bootstrap":{"initdb":[{"auth-host":"md5"},{"auth-local":"trust"},"data-checksums",{"encoding":"UTF8"},{"locale":"en_US.UTF-8"}],"users":{"test":{"password":"","options":["CREATEDB","NOLOGIN"]}},"dcs":{"ttl":30,"loop_wait":10,"retry_timeout":10,"maximum_lag_on_failover":33554432,"postgresql":{"parameters":{"max_connections":"100","max_locks_per_transaction":"64","max_worker_processes":"4"}}}}}`,
				},
			},
			ExpectedResult: false,
		},
	}
	refCase := testCases[0]
	for _, testCase := range testCases {
		if result := compareEnv(refCase.Envs, testCase.Envs); result != testCase.ExpectedResult {
			t.Errorf("expected %v got %v", testCase.ExpectedResult, result)
=======
func TestCrossNamespacedSecrets(t *testing.T) {
	testName := "test secrets in different namespace"
	clientSet := fake.NewSimpleClientset()
	acidClientSet := fakeacidv1.NewSimpleClientset()
	namespace := "default"

	client := k8sutil.KubernetesClient{
		StatefulSetsGetter: clientSet.AppsV1(),
		ServicesGetter:     clientSet.CoreV1(),
		DeploymentsGetter:  clientSet.AppsV1(),
		PostgresqlsGetter:  acidClientSet.AcidV1(),
		SecretsGetter:      clientSet.CoreV1(),
	}
	pg := acidv1.Postgresql{
		ObjectMeta: metav1.ObjectMeta{
			Name:      "acid-fake-cluster",
			Namespace: namespace,
		},
		Spec: acidv1.PostgresSpec{
			Volume: acidv1.Volume{
				Size: "1Gi",
			},
			EnableNamespacedSecret: boolToPointer(true),
			Users: map[string]acidv1.UserFlags{
				"appspace.db_user": {},
				"db_user":          {},
			},
		},
	}

	var cluster = New(
		Config{
			OpConfig: config.Config{
				ConnectionPooler: config.ConnectionPooler{
					ConnectionPoolerDefaultCPURequest:    "100m",
					ConnectionPoolerDefaultCPULimit:      "100m",
					ConnectionPoolerDefaultMemoryRequest: "100Mi",
					ConnectionPoolerDefaultMemoryLimit:   "100Mi",
					NumberOfInstances:                    int32ToPointer(1),
				},
				PodManagementPolicy: "ordered_ready",
				Resources: config.Resources{
					ClusterLabels:        map[string]string{"application": "spilo"},
					ClusterNameLabel:     "cluster-name",
					DefaultCPURequest:    "300m",
					DefaultCPULimit:      "300m",
					DefaultMemoryRequest: "300Mi",
					DefaultMemoryLimit:   "300Mi",
					PodRoleLabel:         "spilo-role",
				},
			},
		}, client, pg, logger, eventRecorder)

	userNamespaceMap := map[string]string{
		cluster.Namespace: "db_user",
		"appspace":        "appspace.db_user",
	}

	err := cluster.initRobotUsers()
	if err != nil {
		t.Errorf("Could not create secret for namespaced users with error: %s", err)
	}

	for _, u := range cluster.pgUsers {
		if u.Name != userNamespaceMap[u.Namespace] {
			t.Errorf("%s: Could not create namespaced user in its correct namespaces for user %s in namespace %s", testName, u.Name, u.Namespace)
		}
	}
}

func TestValidUsernames(t *testing.T) {
	testName := "test username validity"

	invalidUsernames := []string{"_", ".", ".user", "appspace.", "user_", "_user", "-user", "user-", ",", "-", ",user", "user,", "namespace,user"}
	validUsernames := []string{"user", "appspace.user", "appspace.dot.user", "user_name", "app_space.user_name"}
	for _, username := range invalidUsernames {
		if isValidUsername(username) {
			t.Errorf("%s Invalid username is allowed: %s", testName, username)
		}
	}
	for _, username := range validUsernames {
		if !isValidUsername(username) {
			t.Errorf("%s Valid username is not allowed: %s", testName, username)
>>>>>>> 75a9e2be
		}
	}
}<|MERGE_RESOLUTION|>--- conflicted
+++ resolved
@@ -849,7 +849,6 @@
 	}
 }
 
-<<<<<<< HEAD
 func TestCompareSpiloConfiguration(t *testing.T) {
 	testCases := []struct {
 		Config         string
@@ -999,7 +998,10 @@
 	for _, testCase := range testCases {
 		if result := compareEnv(refCase.Envs, testCase.Envs); result != testCase.ExpectedResult {
 			t.Errorf("expected %v got %v", testCase.ExpectedResult, result)
-=======
+		}
+	}
+}
+
 func TestCrossNamespacedSecrets(t *testing.T) {
 	testName := "test secrets in different namespace"
 	clientSet := fake.NewSimpleClientset()
@@ -1083,7 +1085,6 @@
 	for _, username := range validUsernames {
 		if !isValidUsername(username) {
 			t.Errorf("%s Valid username is not allowed: %s", testName, username)
->>>>>>> 75a9e2be
 		}
 	}
 }