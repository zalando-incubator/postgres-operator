package cluster

import (
	"context"
	"fmt"
	"regexp"
	"strings"

	acidv1 "github.com/zalando/postgres-operator/pkg/apis/acid.zalan.do/v1"
	"github.com/zalando/postgres-operator/pkg/spec"
	"github.com/zalando/postgres-operator/pkg/util"
	"github.com/zalando/postgres-operator/pkg/util/constants"
	"github.com/zalando/postgres-operator/pkg/util/k8sutil"
	batchv1beta1 "k8s.io/api/batch/v1beta1"
	v1 "k8s.io/api/core/v1"
	policybeta1 "k8s.io/api/policy/v1beta1"
	metav1 "k8s.io/apimachinery/pkg/apis/meta/v1"
)

// Sync syncs the cluster, making sure the actual Kubernetes objects correspond to what is defined in the manifest.
// Unlike the update, sync does not error out if some objects do not exist and takes care of creating them.
func (c *Cluster) Sync(newSpec *acidv1.Postgresql) error {
	var err error
	c.mu.Lock()
	defer c.mu.Unlock()

	oldSpec := c.Postgresql
	c.setSpec(newSpec)

	defer func() {
		if err != nil {
			c.logger.Warningf("error while syncing cluster state: %v", err)
			c.KubeClient.SetPostgresCRDStatus(c.clusterName(), acidv1.ClusterStatusSyncFailed)
		} else if !c.Status.Running() {
			c.KubeClient.SetPostgresCRDStatus(c.clusterName(), acidv1.ClusterStatusRunning)
		}
	}()

	if err = c.initUsers(); err != nil {
		err = fmt.Errorf("could not init users: %v", err)
		return err
	}

	//TODO: mind the secrets of the deleted/new users
	if err = c.syncSecrets(); err != nil {
		err = fmt.Errorf("could not sync secrets: %v", err)
		return err
	}

	if err = c.syncServices(); err != nil {
		err = fmt.Errorf("could not sync services: %v", err)
		return err
	}

	// sync volume may already transition volumes to gp3, if iops/throughput or type is specified
	if err = c.syncVolumes(); err != nil {
		return err
	}

	if c.OpConfig.EnableEBSGp3Migration {
		err = c.executeEBSMigration()
		if nil != err {
			return err
		}
	}

	if err = c.enforceMinResourceLimits(&c.Spec); err != nil {
		err = fmt.Errorf("could not enforce minimum resource limits: %v", err)
		return err
	}

	c.logger.Debugf("syncing statefulsets")
	if err = c.syncStatefulSet(); err != nil {
		if !k8sutil.ResourceAlreadyExists(err) {
			err = fmt.Errorf("could not sync statefulsets: %v", err)
			return err
		}
	}

	c.logger.Debug("syncing pod disruption budgets")
	if err = c.syncPodDisruptionBudget(false); err != nil {
		err = fmt.Errorf("could not sync pod disruption budget: %v", err)
		return err
	}

	// create a logical backup job unless we are running without pods or disable that feature explicitly
	if c.Spec.EnableLogicalBackup && c.getNumberOfInstances(&c.Spec) > 0 {

		c.logger.Debug("syncing logical backup job")
		if err = c.syncLogicalBackupJob(); err != nil {
			err = fmt.Errorf("could not sync the logical backup job: %v", err)
			return err
		}
	}

	// create database objects unless we are running without pods or disabled that feature explicitly
	if !(c.databaseAccessDisabled() || c.getNumberOfInstances(&newSpec.Spec) <= 0 || c.Spec.StandbyCluster != nil) {
		c.logger.Debugf("syncing roles")
		if err = c.syncRoles(); err != nil {
			err = fmt.Errorf("could not sync roles: %v", err)
			return err
		}
		c.logger.Debugf("syncing databases")
		if err = c.syncDatabases(); err != nil {
			err = fmt.Errorf("could not sync databases: %v", err)
			return err
		}
		c.logger.Debugf("syncing prepared databases with schemas")
		if err = c.syncPreparedDatabases(); err != nil {
			err = fmt.Errorf("could not sync prepared database: %v", err)
			return err
		}
	}

	// sync connection pooler
	if _, err = c.syncConnectionPooler(&oldSpec, newSpec, c.installLookupFunction); err != nil {
		return fmt.Errorf("could not sync connection pooler: %v", err)
	}

	// Major version upgrade must only run after success of all earlier operations, must remain last item in sync
	if err := c.majorVersionUpgrade(); err != nil {
		c.logger.Errorf("major version upgrade failed: %v", err)
	}

	return err
}

func (c *Cluster) syncServices() error {
	for _, role := range []PostgresRole{Master, Replica} {
		c.logger.Debugf("syncing %s service", role)

		if !c.patroniKubernetesUseConfigMaps() {
			if err := c.syncEndpoint(role); err != nil {
				return fmt.Errorf("could not sync %s endpoint: %v", role, err)
			}
		}
		if err := c.syncService(role); err != nil {
			return fmt.Errorf("could not sync %s service: %v", role, err)
		}
	}

	return nil
}

func (c *Cluster) syncService(role PostgresRole) error {
	var (
		svc *v1.Service
		err error
	)
	c.setProcessName("syncing %s service", role)

	if svc, err = c.KubeClient.Services(c.Namespace).Get(context.TODO(), c.serviceName(role), metav1.GetOptions{}); err == nil {
		c.Services[role] = svc
		desiredSvc := c.generateService(role, &c.Spec)
		if match, reason := k8sutil.SameService(svc, desiredSvc); !match {
			c.logServiceChanges(role, svc, desiredSvc, false, reason)
			if err = c.updateService(role, desiredSvc); err != nil {
				return fmt.Errorf("could not update %s service to match desired state: %v", role, err)
			}
			c.logger.Infof("%s service %q is in the desired state now", role, util.NameFromMeta(desiredSvc.ObjectMeta))
		}
		return nil
	}
	if !k8sutil.ResourceNotFound(err) {
		return fmt.Errorf("could not get %s service: %v", role, err)
	}
	// no existing service, create new one
	c.Services[role] = nil
	c.logger.Infof("could not find the cluster's %s service", role)

	if svc, err = c.createService(role); err == nil {
		c.logger.Infof("created missing %s service %q", role, util.NameFromMeta(svc.ObjectMeta))
	} else {
		if !k8sutil.ResourceAlreadyExists(err) {
			return fmt.Errorf("could not create missing %s service: %v", role, err)
		}
		c.logger.Infof("%s service %q already exists", role, util.NameFromMeta(svc.ObjectMeta))
		if svc, err = c.KubeClient.Services(c.Namespace).Get(context.TODO(), c.serviceName(role), metav1.GetOptions{}); err != nil {
			return fmt.Errorf("could not fetch existing %s service: %v", role, err)
		}
	}
	c.Services[role] = svc
	return nil
}

func (c *Cluster) syncEndpoint(role PostgresRole) error {
	var (
		ep  *v1.Endpoints
		err error
	)
	c.setProcessName("syncing %s endpoint", role)

	if ep, err = c.KubeClient.Endpoints(c.Namespace).Get(context.TODO(), c.endpointName(role), metav1.GetOptions{}); err == nil {
		// TODO: No syncing of endpoints here, is this covered completely by updateService?
		c.Endpoints[role] = ep
		return nil
	}
	if !k8sutil.ResourceNotFound(err) {
		return fmt.Errorf("could not get %s endpoint: %v", role, err)
	}
	// no existing endpoint, create new one
	c.Endpoints[role] = nil
	c.logger.Infof("could not find the cluster's %s endpoint", role)

	if ep, err = c.createEndpoint(role); err == nil {
		c.logger.Infof("created missing %s endpoint %q", role, util.NameFromMeta(ep.ObjectMeta))
	} else {
		if !k8sutil.ResourceAlreadyExists(err) {
			return fmt.Errorf("could not create missing %s endpoint: %v", role, err)
		}
		c.logger.Infof("%s endpoint %q already exists", role, util.NameFromMeta(ep.ObjectMeta))
		if ep, err = c.KubeClient.Endpoints(c.Namespace).Get(context.TODO(), c.endpointName(role), metav1.GetOptions{}); err != nil {
			return fmt.Errorf("could not fetch existing %s endpoint: %v", role, err)
		}
	}
	c.Endpoints[role] = ep
	return nil
}

func (c *Cluster) syncPodDisruptionBudget(isUpdate bool) error {
	var (
		pdb *policybeta1.PodDisruptionBudget
		err error
	)
	if pdb, err = c.KubeClient.PodDisruptionBudgets(c.Namespace).Get(context.TODO(), c.podDisruptionBudgetName(), metav1.GetOptions{}); err == nil {
		c.PodDisruptionBudget = pdb
		newPDB := c.generatePodDisruptionBudget()
		if match, reason := k8sutil.SamePDB(pdb, newPDB); !match {
			c.logPDBChanges(pdb, newPDB, isUpdate, reason)
			if err = c.updatePodDisruptionBudget(newPDB); err != nil {
				return err
			}
		} else {
			c.PodDisruptionBudget = pdb
		}
		return nil

	}
	if !k8sutil.ResourceNotFound(err) {
		return fmt.Errorf("could not get pod disruption budget: %v", err)
	}
	// no existing pod disruption budget, create new one
	c.PodDisruptionBudget = nil
	c.logger.Infof("could not find the cluster's pod disruption budget")

	if pdb, err = c.createPodDisruptionBudget(); err != nil {
		if !k8sutil.ResourceAlreadyExists(err) {
			return fmt.Errorf("could not create pod disruption budget: %v", err)
		}
		c.logger.Infof("pod disruption budget %q already exists", util.NameFromMeta(pdb.ObjectMeta))
		if pdb, err = c.KubeClient.PodDisruptionBudgets(c.Namespace).Get(context.TODO(), c.podDisruptionBudgetName(), metav1.GetOptions{}); err != nil {
			return fmt.Errorf("could not fetch existing %q pod disruption budget", util.NameFromMeta(pdb.ObjectMeta))
		}
	}

	c.logger.Infof("created missing pod disruption budget %q", util.NameFromMeta(pdb.ObjectMeta))
	c.PodDisruptionBudget = pdb

	return nil
}

func (c *Cluster) syncStatefulSet() error {

	podsToRecreate := make([]v1.Pod, 0)
	switchoverCandidates := make([]spec.NamespacedName, 0)

	pods, err := c.listPods()
	if err != nil {
		c.logger.Infof("could not list pods of the statefulset: %v", err)
	}

	// NB: Be careful to consider the codepath that acts on podsRollingUpdateRequired before returning early.
	sset, err := c.KubeClient.StatefulSets(c.Namespace).Get(context.TODO(), c.statefulSetName(), metav1.GetOptions{})
	if err != nil {
		if !k8sutil.ResourceNotFound(err) {
			return fmt.Errorf("error during reading of statefulset: %v", err)
		}
		// statefulset does not exist, try to re-create it
		c.Statefulset = nil
		c.logger.Infof("cluster's statefulset does not exist")

		sset, err = c.createStatefulSet()
		if err != nil {
			return fmt.Errorf("could not create missing statefulset: %v", err)
		}

		if err = c.waitStatefulsetPodsReady(); err != nil {
			return fmt.Errorf("cluster is not ready: %v", err)
		}

		if len(pods) > 0 {
			for _, pod := range pods {
				if err = c.markRollingUpdateFlagForPod(&pod, "pod from previous statefulset"); err != nil {
					c.logger.Warnf("marking old pod for rolling update failed: %v", err)
				}
				podsToRecreate = append(podsToRecreate, pod)
			}
		}
		c.logger.Infof("created missing statefulset %q", util.NameFromMeta(sset.ObjectMeta))

	} else {
		// check if there are still pods with a rolling update flag
		for _, pod := range pods {
			if c.getRollingUpdateFlagFromPod(&pod) {
				podsToRecreate = append(podsToRecreate, pod)
			} else {
				role := PostgresRole(pod.Labels[c.OpConfig.PodRoleLabel])
				if role == Master {
					continue
				}
				switchoverCandidates = append(switchoverCandidates, util.NameFromMeta(pod.ObjectMeta))
			}
		}

		if len(podsToRecreate) > 0 {
			c.logger.Debugf("%d / %d pod(s) still need to be rotated", len(podsToRecreate), len(pods))
		}

		// statefulset is already there, make sure we use its definition in order to compare with the spec.
		c.Statefulset = sset

		desiredSts, err := c.generateStatefulSet(&c.Spec)
		if err != nil {
			return fmt.Errorf("could not generate statefulset: %v", err)
		}

		cmp := c.compareStatefulSetWith(desiredSts)
		if !cmp.match {
			if cmp.rollingUpdate {
				podsToRecreate = make([]v1.Pod, 0)
				switchoverCandidates = make([]spec.NamespacedName, 0)
				for _, pod := range pods {
					if err = c.markRollingUpdateFlagForPod(&pod, "pod changes"); err != nil {
						return fmt.Errorf("updating rolling update flag for pod failed: %v", err)
					}
					podsToRecreate = append(podsToRecreate, pod)
				}
			}

			c.logStatefulSetChanges(c.Statefulset, desiredSts, false, cmp.reasons)

			if !cmp.replace {
				if err := c.updateStatefulSet(desiredSts); err != nil {
					return fmt.Errorf("could not update statefulset: %v", err)
				}
			} else {
				if err := c.replaceStatefulSet(desiredSts); err != nil {
					return fmt.Errorf("could not replace statefulset: %v", err)
				}
			}
		}

		if len(podsToRecreate) == 0 && !c.OpConfig.EnableLazySpiloUpgrade {
			// even if the desired and the running statefulsets match
			// there still may be not up-to-date pods on condition
			//  (a) the lazy update was just disabled
			// and
			//  (b) some of the pods were not restarted when the lazy update was still in place
			for _, pod := range pods {
				effectivePodImage := pod.Spec.Containers[0].Image
				stsImage := desiredSts.Spec.Template.Spec.Containers[0].Image

				if stsImage != effectivePodImage {
					if err = c.markRollingUpdateFlagForPod(&pod, "pod not yet restarted due to lazy update"); err != nil {
						c.logger.Warnf("updating rolling update flag failed for pod %q: %v", pod.Name, err)
					}
					podsToRecreate = append(podsToRecreate, pod)
				} else {
					role := PostgresRole(pod.Labels[c.OpConfig.PodRoleLabel])
					if role == Master {
						continue
					}
					switchoverCandidates = append(switchoverCandidates, util.NameFromMeta(pod.ObjectMeta))
				}
			}
		}
	}

	// Apply special PostgreSQL parameters that can only be set via the Patroni API.
	// it is important to do it after the statefulset pods are there, but before the rolling update
	// since those parameters require PostgreSQL restart.
	if err := c.checkAndSetGlobalPostgreSQLConfiguration(); err != nil {
		return fmt.Errorf("could not set cluster-wide PostgreSQL configuration options: %v", err)
	}

	// if we get here we also need to re-create the pods (either leftovers from the old
	// statefulset or those that got their configuration from the outdated statefulset)
	if len(podsToRecreate) > 0 {
		c.logger.Debugln("performing rolling update")
		c.eventRecorder.Event(c.GetReference(), v1.EventTypeNormal, "Update", "Performing rolling update")
		if err := c.recreatePods(podsToRecreate, switchoverCandidates); err != nil {
			return fmt.Errorf("could not recreate pods: %v", err)
		}
		c.eventRecorder.Event(c.GetReference(), v1.EventTypeNormal, "Update", "Rolling update done - pods have been recreated")
	}
	return nil
}

// AnnotationsToPropagate get the annotations to update if required
// based on the annotations in postgres CRD
func (c *Cluster) AnnotationsToPropagate(annotations map[string]string) map[string]string {

	if annotations == nil {
		annotations = make(map[string]string)
	}

	pgCRDAnnotations := c.ObjectMeta.Annotations

	if pgCRDAnnotations != nil {
		for _, anno := range c.OpConfig.DownscalerAnnotations {
			for k, v := range pgCRDAnnotations {
				matched, err := regexp.MatchString(anno, k)
				if err != nil {
					c.logger.Errorf("annotations matching issue: %v", err)
					return nil
				}
				if matched {
					annotations[k] = v
				}
			}
		}
	}

	if len(annotations) > 0 {
		return annotations
	}

	return nil
}

// checkAndSetGlobalPostgreSQLConfiguration checks whether cluster-wide API parameters
// (like max_connections) has changed and if necessary sets it via the Patroni API
func (c *Cluster) checkAndSetGlobalPostgreSQLConfiguration() error {
	var (
		err  error
		pods []v1.Pod
	)

	// we need to extract those options from the cluster manifest.
	optionsToSet := make(map[string]string)
	pgOptions := c.Spec.Parameters

	for k, v := range pgOptions {
		if isBootstrapOnlyParameter(k) {
			optionsToSet[k] = v
		}
	}

	if len(optionsToSet) == 0 {
		return nil
	}

	if pods, err = c.listPods(); err != nil {
		return err
	}
	if len(pods) == 0 {
		return fmt.Errorf("could not call Patroni API: cluster has no pods")
	}
	// try all pods until the first one that is successful, as it doesn't matter which pod
	// carries the request to change configuration through
	for _, pod := range pods {
		podName := util.NameFromMeta(pod.ObjectMeta)
		c.logger.Debugf("calling Patroni API on a pod %s to set the following Postgres options: %v",
			podName, optionsToSet)
		if err = c.patroni.SetPostgresParameters(&pod, optionsToSet); err == nil {
			return nil
		}
		c.logger.Warningf("could not patch postgres parameters with a pod %s: %v", podName, err)
	}
	return fmt.Errorf("could not reach Patroni API to set Postgres options: failed on every pod (%d total)",
		len(pods))
}

func (c *Cluster) syncSecrets() error {
	var (
		err    error
		secret *v1.Secret
	)
	c.logger.Info("syncing secrets")
	c.setProcessName("syncing secrets")
	secrets := c.generateUserSecrets()

	for secretUsername, secretSpec := range secrets {
		if secret, err = c.KubeClient.Secrets(secretSpec.Namespace).Create(context.TODO(), secretSpec, metav1.CreateOptions{}); err == nil {
			c.Secrets[secret.UID] = secret
			c.logger.Debugf("created new secret %s, namespace: %s, uid: %s", util.NameFromMeta(secret.ObjectMeta), secretSpec.Namespace, secret.UID)
			continue
		}
		if k8sutil.ResourceAlreadyExists(err) {
			var userMap map[string]spec.PgUser
			if secret, err = c.KubeClient.Secrets(secretSpec.Namespace).Get(context.TODO(), secretSpec.Name, metav1.GetOptions{}); err != nil {
				return fmt.Errorf("could not get current secret: %v", err)
			}
			if secretUsername != string(secret.Data["username"]) {
				c.logger.Errorf("secret %s does not contain the role %s", secretSpec.Name, secretUsername)
				continue
			}
			c.Secrets[secret.UID] = secret
			c.logger.Debugf("secret %s already exists, fetching its password", util.NameFromMeta(secret.ObjectMeta))
			if secretUsername == c.systemUsers[constants.SuperuserKeyName].Name {
				secretUsername = constants.SuperuserKeyName
				userMap = c.systemUsers
			} else if secretUsername == c.systemUsers[constants.ReplicationUserKeyName].Name {
				secretUsername = constants.ReplicationUserKeyName
				userMap = c.systemUsers
			} else {
				userMap = c.pgUsers
			}
			pwdUser := userMap[secretUsername]
			// if this secret belongs to the infrastructure role and the password has changed - replace it in the secret
			if pwdUser.Password != string(secret.Data["password"]) &&
				pwdUser.Origin == spec.RoleOriginInfrastructure {

				c.logger.Debugf("updating the secret %s from the infrastructure roles", secretSpec.Name)
				if _, err = c.KubeClient.Secrets(secretSpec.Namespace).Update(context.TODO(), secretSpec, metav1.UpdateOptions{}); err != nil {
					return fmt.Errorf("could not update infrastructure role secret for role %q: %v", secretUsername, err)
				}
			} else {
				// for non-infrastructure role - update the role with the password from the secret
				pwdUser.Password = string(secret.Data["password"])
				userMap[secretUsername] = pwdUser
			}
		} else {
			return fmt.Errorf("could not create secret for user %s: in namespace %s: %v", secretUsername, secretSpec.Namespace, err)
		}
	}

	return nil
}

func (c *Cluster) syncRoles() (err error) {
	c.setProcessName("syncing roles")

	var (
		dbUsers   spec.PgUserMap
		userNames []string
	)

	err = c.initDbConn()
	if err != nil {
		return fmt.Errorf("could not init db connection: %v", err)
	}

	defer func() {
		if err2 := c.closeDbConn(); err2 != nil {
			if err == nil {
				err = fmt.Errorf("could not close database connection: %v", err2)
			} else {
				err = fmt.Errorf("could not close database connection: %v (prior error: %v)", err2, err)
			}
		}
	}()

	// mapping between original role name and with deletion suffix
	deletedUsers := map[string]string{}

	// create list of database roles to query
	for _, u := range c.pgUsers {
<<<<<<< HEAD
		pg_role := u.Name
		if u.Namespace != c.Namespace {
			// to avoid the conflict of having multiple users of same name
			// but each in different namespace.
			pg_role = fmt.Sprintf("%s.%s", u.Name, u.Namespace)
		}
		userNames = append(userNames, pg_role)
=======
		userNames = append(userNames, u.Name)
		// add team member role name with rename suffix in case we need to rename it back
		if u.Origin == spec.RoleOriginTeamsAPI && c.OpConfig.EnableTeamMemberDeprecation {
			deletedUsers[u.Name+c.OpConfig.RoleDeletionSuffix] = u.Name
			userNames = append(userNames, u.Name+c.OpConfig.RoleDeletionSuffix)
		}
	}

	// add team members that exist only in cache
	// to trigger a rename of the role in ProduceSyncRequests
	for _, cachedUser := range c.pgUsersCache {
		if _, exists := c.pgUsers[cachedUser.Name]; !exists {
			userNames = append(userNames, cachedUser.Name)
		}
>>>>>>> eeb59c5b
	}

	// add pooler user to list of pgUsers, too
	// to check if the pooler user exists or has to be created
	if needMasterConnectionPooler(&c.Spec) || needReplicaConnectionPooler(&c.Spec) {
		connectionPoolerUser := c.systemUsers[constants.ConnectionPoolerUserKeyName]
		userNames = append(userNames, connectionPoolerUser.Name)

		if _, exists := c.pgUsers[connectionPoolerUser.Name]; !exists {
			c.pgUsers[connectionPoolerUser.Name] = connectionPoolerUser
		}
	}

	dbUsers, err = c.readPgUsersFromDatabase(userNames)
	if err != nil {
		return fmt.Errorf("error getting users from the database: %v", err)
	}

	// update pgUsers where a deleted role was found
	// so that they are skipped in ProduceSyncRequests
	for _, dbUser := range dbUsers {
		if originalUser, exists := deletedUsers[dbUser.Name]; exists {
			recreatedUser := c.pgUsers[originalUser]
			recreatedUser.Deleted = true
			c.pgUsers[originalUser] = recreatedUser
		}
	}

	pgSyncRequests := c.userSyncStrategy.ProduceSyncRequests(dbUsers, c.pgUsers)
	if err = c.userSyncStrategy.ExecuteSyncRequests(pgSyncRequests, c.pgDb); err != nil {
		return fmt.Errorf("error executing sync statements: %v", err)
	}

	return nil
}

func (c *Cluster) syncDatabases() error {
	c.setProcessName("syncing databases")

	createDatabases := make(map[string]string)
	alterOwnerDatabases := make(map[string]string)
	preparedDatabases := make([]string, 0)

	if err := c.initDbConn(); err != nil {
		return fmt.Errorf("could not init database connection")
	}
	defer func() {
		if err := c.closeDbConn(); err != nil {
			c.logger.Errorf("could not close database connection: %v", err)
		}
	}()

	currentDatabases, err := c.getDatabases()
	if err != nil {
		return fmt.Errorf("could not get current databases: %v", err)
	}

	// if no prepared databases are specified create a database named like the cluster
	if c.Spec.PreparedDatabases != nil && len(c.Spec.PreparedDatabases) == 0 { // TODO: add option to disable creating such a default DB
		c.Spec.PreparedDatabases = map[string]acidv1.PreparedDatabase{strings.Replace(c.Name, "-", "_", -1): {}}
	}
	for preparedDatabaseName := range c.Spec.PreparedDatabases {
		_, exists := currentDatabases[preparedDatabaseName]
		if !exists {
			createDatabases[preparedDatabaseName] = preparedDatabaseName + constants.OwnerRoleNameSuffix
			preparedDatabases = append(preparedDatabases, preparedDatabaseName)
		}
	}

	for databaseName, newOwner := range c.Spec.Databases {
		currentOwner, exists := currentDatabases[databaseName]
		if !exists {
			createDatabases[databaseName] = newOwner
		} else if currentOwner != newOwner {
			alterOwnerDatabases[databaseName] = newOwner
		}
	}

	if len(createDatabases)+len(alterOwnerDatabases) == 0 {
		return nil
	}

	for databaseName, owner := range createDatabases {
		if err = c.executeCreateDatabase(databaseName, owner); err != nil {
			return err
		}
	}
	for databaseName, owner := range alterOwnerDatabases {
		if err = c.executeAlterDatabaseOwner(databaseName, owner); err != nil {
			return err
		}
	}

	// set default privileges for prepared database
	for _, preparedDatabase := range preparedDatabases {
		if err := c.initDbConnWithName(preparedDatabase); err != nil {
			return fmt.Errorf("could not init database connection to %s", preparedDatabase)
		}
		if err = c.execAlterGlobalDefaultPrivileges(preparedDatabase+constants.OwnerRoleNameSuffix, preparedDatabase); err != nil {
			return err
		}
	}

	return nil
}

func (c *Cluster) syncPreparedDatabases() error {
	c.setProcessName("syncing prepared databases")
	for preparedDbName, preparedDB := range c.Spec.PreparedDatabases {
		if err := c.initDbConnWithName(preparedDbName); err != nil {
			return fmt.Errorf("could not init connection to database %s: %v", preparedDbName, err)
		}

		c.logger.Debugf("syncing prepared database %q", preparedDbName)
		// now, prepare defined schemas
		preparedSchemas := preparedDB.PreparedSchemas
		if len(preparedDB.PreparedSchemas) == 0 {
			preparedSchemas = map[string]acidv1.PreparedSchema{"data": {DefaultRoles: util.True()}}
		}
		if err := c.syncPreparedSchemas(preparedDbName, preparedSchemas); err != nil {
			return err
		}

		// install extensions
		if err := c.syncExtensions(preparedDB.Extensions); err != nil {
			return err
		}

		if err := c.closeDbConn(); err != nil {
			c.logger.Errorf("could not close database connection: %v", err)
		}
	}

	return nil
}

func (c *Cluster) syncPreparedSchemas(databaseName string, preparedSchemas map[string]acidv1.PreparedSchema) error {
	c.setProcessName("syncing prepared schemas")

	currentSchemas, err := c.getSchemas()
	if err != nil {
		return fmt.Errorf("could not get current schemas: %v", err)
	}

	var schemas []string

	for schema := range preparedSchemas {
		schemas = append(schemas, schema)
	}

	if createPreparedSchemas, equal := util.SubstractStringSlices(schemas, currentSchemas); !equal {
		for _, schemaName := range createPreparedSchemas {
			owner := constants.OwnerRoleNameSuffix
			dbOwner := databaseName + owner
			if preparedSchemas[schemaName].DefaultRoles == nil || *preparedSchemas[schemaName].DefaultRoles {
				owner = databaseName + "_" + schemaName + owner
			} else {
				owner = dbOwner
			}
			if err = c.executeCreateDatabaseSchema(databaseName, schemaName, dbOwner, owner); err != nil {
				return err
			}
		}
	}

	return nil
}

func (c *Cluster) syncExtensions(extensions map[string]string) error {
	c.setProcessName("syncing database extensions")

	createExtensions := make(map[string]string)
	alterExtensions := make(map[string]string)

	currentExtensions, err := c.getExtensions()
	if err != nil {
		return fmt.Errorf("could not get current database extensions: %v", err)
	}

	for extName, newSchema := range extensions {
		currentSchema, exists := currentExtensions[extName]
		if !exists {
			createExtensions[extName] = newSchema
		} else if currentSchema != newSchema {
			alterExtensions[extName] = newSchema
		}
	}

	for extName, schema := range createExtensions {
		if err = c.executeCreateExtension(extName, schema); err != nil {
			return err
		}
	}
	for extName, schema := range alterExtensions {
		if err = c.executeAlterExtension(extName, schema); err != nil {
			return err
		}
	}

	return nil
}

func (c *Cluster) syncLogicalBackupJob() error {
	var (
		job        *batchv1beta1.CronJob
		desiredJob *batchv1beta1.CronJob
		err        error
	)
	c.setProcessName("syncing the logical backup job")

	// sync the job if it exists

	jobName := c.getLogicalBackupJobName()
	if job, err = c.KubeClient.CronJobsGetter.CronJobs(c.Namespace).Get(context.TODO(), jobName, metav1.GetOptions{}); err == nil {

		desiredJob, err = c.generateLogicalBackupJob()
		if err != nil {
			return fmt.Errorf("could not generate the desired logical backup job state: %v", err)
		}
		if match, reason := k8sutil.SameLogicalBackupJob(job, desiredJob); !match {
			c.logger.Infof("logical job %s is not in the desired state and needs to be updated",
				c.getLogicalBackupJobName(),
			)
			if reason != "" {
				c.logger.Infof("reason: %s", reason)
			}
			if err = c.patchLogicalBackupJob(desiredJob); err != nil {
				return fmt.Errorf("could not update logical backup job to match desired state: %v", err)
			}
			c.logger.Info("the logical backup job is synced")
		}
		return nil
	}
	if !k8sutil.ResourceNotFound(err) {
		return fmt.Errorf("could not get logical backp job: %v", err)
	}

	// no existing logical backup job, create new one
	c.logger.Info("could not find the cluster's logical backup job")

	if err = c.createLogicalBackupJob(); err == nil {
		c.logger.Infof("created missing logical backup job %s", jobName)
	} else {
		if !k8sutil.ResourceAlreadyExists(err) {
			return fmt.Errorf("could not create missing logical backup job: %v", err)
		}
		c.logger.Infof("logical backup job %s already exists", jobName)
		if _, err = c.KubeClient.CronJobsGetter.CronJobs(c.Namespace).Get(context.TODO(), jobName, metav1.GetOptions{}); err != nil {
			return fmt.Errorf("could not fetch existing logical backup job: %v", err)
		}
	}

	return nil
}<|MERGE_RESOLUTION|>--- conflicted
+++ resolved
@@ -556,7 +556,6 @@
 
 	// create list of database roles to query
 	for _, u := range c.pgUsers {
-<<<<<<< HEAD
 		pg_role := u.Name
 		if u.Namespace != c.Namespace {
 			// to avoid the conflict of having multiple users of same name
@@ -564,22 +563,6 @@
 			pg_role = fmt.Sprintf("%s.%s", u.Name, u.Namespace)
 		}
 		userNames = append(userNames, pg_role)
-=======
-		userNames = append(userNames, u.Name)
-		// add team member role name with rename suffix in case we need to rename it back
-		if u.Origin == spec.RoleOriginTeamsAPI && c.OpConfig.EnableTeamMemberDeprecation {
-			deletedUsers[u.Name+c.OpConfig.RoleDeletionSuffix] = u.Name
-			userNames = append(userNames, u.Name+c.OpConfig.RoleDeletionSuffix)
-		}
-	}
-
-	// add team members that exist only in cache
-	// to trigger a rename of the role in ProduceSyncRequests
-	for _, cachedUser := range c.pgUsersCache {
-		if _, exists := c.pgUsers[cachedUser.Name]; !exists {
-			userNames = append(userNames, cachedUser.Name)
-		}
->>>>>>> eeb59c5b
 	}
 
 	// add pooler user to list of pgUsers, too
