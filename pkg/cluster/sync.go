package cluster

import (
	"context"
	"fmt"
	"strconv"

	batchv1beta1 "k8s.io/api/batch/v1beta1"
	v1 "k8s.io/api/core/v1"
	policybeta1 "k8s.io/api/policy/v1beta1"
	metav1 "k8s.io/apimachinery/pkg/apis/meta/v1"

	acidv1 "github.com/zalando/postgres-operator/pkg/apis/acid.zalan.do/v1"
	"github.com/zalando/postgres-operator/pkg/spec"
	"github.com/zalando/postgres-operator/pkg/util"
	"github.com/zalando/postgres-operator/pkg/util/constants"
	"github.com/zalando/postgres-operator/pkg/util/k8sutil"
	"github.com/zalando/postgres-operator/pkg/util/volumes"
)

// Sync syncs the cluster, making sure the actual Kubernetes objects correspond to what is defined in the manifest.
// Unlike the update, sync does not error out if some objects do not exist and takes care of creating them.
func (c *Cluster) Sync(newSpec *acidv1.Postgresql) error {
	var err error
	c.mu.Lock()
	defer c.mu.Unlock()

	oldSpec := c.Postgresql
	c.setSpec(newSpec)

	defer func() {
		if err != nil {
			c.logger.Warningf("error while syncing cluster state: %v", err)
			c.setStatus(acidv1.ClusterStatusSyncFailed)
		} else if !c.Status.Running() {
			c.setStatus(acidv1.ClusterStatusRunning)
		}
	}()

	if err = c.initUsers(); err != nil {
		err = fmt.Errorf("could not init users: %v", err)
		return err
	}

	c.logger.Debugf("syncing secrets")

	//TODO: mind the secrets of the deleted/new users
	if err = c.syncSecrets(); err != nil {
		err = fmt.Errorf("could not sync secrets: %v", err)
		return err
	}

	c.logger.Debugf("syncing services")
	if err = c.syncServices(); err != nil {
		err = fmt.Errorf("could not sync services: %v", err)
		return err
	}

	// potentially enlarge volumes before changing the statefulset. By doing that
	// in this order we make sure the operator is not stuck waiting for a pod that
	// cannot start because it ran out of disk space.
	// TODO: handle the case of the cluster that is downsized and enlarged again
	// (there will be a volume from the old pod for which we can't act before the
	//  the statefulset modification is concluded)
	c.logger.Debugf("syncing persistent volumes")
	if err = c.syncVolumes(); err != nil {
		err = fmt.Errorf("could not sync persistent volumes: %v", err)
		return err
	}

	if err = c.enforceMinResourceLimits(&c.Spec); err != nil {
		err = fmt.Errorf("could not enforce minimum resource limits: %v", err)
		return err
	}

	c.logger.Debugf("syncing statefulsets")
	if err = c.syncStatefulSet(); err != nil {
		if !k8sutil.ResourceAlreadyExists(err) {
			err = fmt.Errorf("could not sync statefulsets: %v", err)
			return err
		}
	}

	c.logger.Debug("syncing pod disruption budgets")
	if err = c.syncPodDisruptionBudget(false); err != nil {
		err = fmt.Errorf("could not sync pod disruption budget: %v", err)
		return err
	}

	// create a logical backup job unless we are running without pods or disable that feature explicitly
	if c.Spec.EnableLogicalBackup && c.getNumberOfInstances(&c.Spec) > 0 {

		c.logger.Debug("syncing logical backup job")
		if err = c.syncLogicalBackupJob(); err != nil {
			err = fmt.Errorf("could not sync the logical backup job: %v", err)
			return err
		}
	}

	// create database objects unless we are running without pods or disabled that feature explicitly
	if !(c.databaseAccessDisabled() || c.getNumberOfInstances(&newSpec.Spec) <= 0 || c.Spec.StandbyCluster != nil) {
		c.logger.Debugf("syncing roles")
		if err = c.syncRoles(); err != nil {
			err = fmt.Errorf("could not sync roles: %v", err)
			return err
		}
		c.logger.Debugf("syncing databases")
		if err = c.syncDatabases(); err != nil {
			err = fmt.Errorf("could not sync databases: %v", err)
			return err
		}
	}

<<<<<<< HEAD
	// remove unused PVCs in case deleting them during scale down failed; see Update()
	// the last pvc stays until the cluster is explicitly deleted as opposed to being scaled down to 0 pods
	if c.OpConfig.EnableUnusedPVCDeletion && c.getNumberOfInstances(&c.Spec) > 0 {

		// XXX that also deletes PVC of pods shut down before this change is deployed
		for i := c.getNumberOfInstances(&c.Spec); ; i++ {
			podIndex := strconv.Itoa(int(i))
			pvcName := "pgdata-" + c.Name + "-" + podIndex
			if err := c.KubeClient.PersistentVolumeClaims(c.Namespace).Delete(context.TODO(), pvcName, c.deleteOptions); err != nil {
				if k8sutil.ResourceNotFound(err) {
					// no more pvcs to delete
					break
				}
				c.logger.Warningf("could not delete PersistentVolumeClaim: %v", err)
				// next Sync() or Update() will retry
			}
		}
	}
	// sync connection pool
	if err = c.syncConnectionPool(&oldSpec, newSpec, c.installLookupFunction); err != nil {
		return fmt.Errorf("could not sync connection pool: %v", err)
=======
	// sync connection pooler
	if err = c.syncConnectionPooler(&oldSpec, newSpec, c.installLookupFunction); err != nil {
		return fmt.Errorf("could not sync connection pooler: %v", err)
>>>>>>> b43b22df
	}

	return err
}

func (c *Cluster) syncServices() error {
	for _, role := range []PostgresRole{Master, Replica} {
		c.logger.Debugf("syncing %s service", role)

		if err := c.syncEndpoint(role); err != nil {
			return fmt.Errorf("could not sync %s endpoint: %v", role, err)
		}

		if err := c.syncService(role); err != nil {
			return fmt.Errorf("could not sync %s service: %v", role, err)
		}
	}

	return nil
}

func (c *Cluster) syncService(role PostgresRole) error {
	var (
		svc *v1.Service
		err error
	)
	c.setProcessName("syncing %s service", role)

	if svc, err = c.KubeClient.Services(c.Namespace).Get(context.TODO(), c.serviceName(role), metav1.GetOptions{}); err == nil {
		c.Services[role] = svc
		desiredSvc := c.generateService(role, &c.Spec)
		if match, reason := k8sutil.SameService(svc, desiredSvc); !match {
			c.logServiceChanges(role, svc, desiredSvc, false, reason)
			if err = c.updateService(role, desiredSvc); err != nil {
				return fmt.Errorf("could not update %s service to match desired state: %v", role, err)
			}
			c.logger.Infof("%s service %q is in the desired state now", role, util.NameFromMeta(desiredSvc.ObjectMeta))
		}
		return nil
	}
	if !k8sutil.ResourceNotFound(err) {
		return fmt.Errorf("could not get %s service: %v", role, err)
	}
	// no existing service, create new one
	c.Services[role] = nil
	c.logger.Infof("could not find the cluster's %s service", role)

	if svc, err = c.createService(role); err == nil {
		c.logger.Infof("created missing %s service %q", role, util.NameFromMeta(svc.ObjectMeta))
	} else {
		if !k8sutil.ResourceAlreadyExists(err) {
			return fmt.Errorf("could not create missing %s service: %v", role, err)
		}
		c.logger.Infof("%s service %q already exists", role, util.NameFromMeta(svc.ObjectMeta))
		if svc, err = c.KubeClient.Services(c.Namespace).Get(context.TODO(), c.serviceName(role), metav1.GetOptions{}); err != nil {
			return fmt.Errorf("could not fetch existing %s service: %v", role, err)
		}
	}
	c.Services[role] = svc
	return nil
}

func (c *Cluster) syncEndpoint(role PostgresRole) error {
	var (
		ep  *v1.Endpoints
		err error
	)
	c.setProcessName("syncing %s endpoint", role)

	if ep, err = c.KubeClient.Endpoints(c.Namespace).Get(context.TODO(), c.endpointName(role), metav1.GetOptions{}); err == nil {
		// TODO: No syncing of endpoints here, is this covered completely by updateService?
		c.Endpoints[role] = ep
		return nil
	}
	if !k8sutil.ResourceNotFound(err) {
		return fmt.Errorf("could not get %s endpoint: %v", role, err)
	}
	// no existing endpoint, create new one
	c.Endpoints[role] = nil
	c.logger.Infof("could not find the cluster's %s endpoint", role)

	if ep, err = c.createEndpoint(role); err == nil {
		c.logger.Infof("created missing %s endpoint %q", role, util.NameFromMeta(ep.ObjectMeta))
	} else {
		if !k8sutil.ResourceAlreadyExists(err) {
			return fmt.Errorf("could not create missing %s endpoint: %v", role, err)
		}
		c.logger.Infof("%s endpoint %q already exists", role, util.NameFromMeta(ep.ObjectMeta))
		if ep, err = c.KubeClient.Endpoints(c.Namespace).Get(context.TODO(), c.endpointName(role), metav1.GetOptions{}); err != nil {
			return fmt.Errorf("could not fetch existing %s endpoint: %v", role, err)
		}
	}
	c.Endpoints[role] = ep
	return nil
}

func (c *Cluster) syncPodDisruptionBudget(isUpdate bool) error {
	var (
		pdb *policybeta1.PodDisruptionBudget
		err error
	)
	if pdb, err = c.KubeClient.PodDisruptionBudgets(c.Namespace).Get(context.TODO(), c.podDisruptionBudgetName(), metav1.GetOptions{}); err == nil {
		c.PodDisruptionBudget = pdb
		newPDB := c.generatePodDisruptionBudget()
		if match, reason := k8sutil.SamePDB(pdb, newPDB); !match {
			c.logPDBChanges(pdb, newPDB, isUpdate, reason)
			if err = c.updatePodDisruptionBudget(newPDB); err != nil {
				return err
			}
		} else {
			c.PodDisruptionBudget = pdb
		}
		return nil

	}
	if !k8sutil.ResourceNotFound(err) {
		return fmt.Errorf("could not get pod disruption budget: %v", err)
	}
	// no existing pod disruption budget, create new one
	c.PodDisruptionBudget = nil
	c.logger.Infof("could not find the cluster's pod disruption budget")

	if pdb, err = c.createPodDisruptionBudget(); err != nil {
		if !k8sutil.ResourceAlreadyExists(err) {
			return fmt.Errorf("could not create pod disruption budget: %v", err)
		}
		c.logger.Infof("pod disruption budget %q already exists", util.NameFromMeta(pdb.ObjectMeta))
		if pdb, err = c.KubeClient.PodDisruptionBudgets(c.Namespace).Get(context.TODO(), c.podDisruptionBudgetName(), metav1.GetOptions{}); err != nil {
			return fmt.Errorf("could not fetch existing %q pod disruption budget", util.NameFromMeta(pdb.ObjectMeta))
		}
	}

	c.logger.Infof("created missing pod disruption budget %q", util.NameFromMeta(pdb.ObjectMeta))
	c.PodDisruptionBudget = pdb

	return nil
}

func (c *Cluster) syncStatefulSet() error {
	var (
		podsRollingUpdateRequired bool
	)
	// NB: Be careful to consider the codepath that acts on podsRollingUpdateRequired before returning early.
	sset, err := c.KubeClient.StatefulSets(c.Namespace).Get(context.TODO(), c.statefulSetName(), metav1.GetOptions{})
	if err != nil {
		if !k8sutil.ResourceNotFound(err) {
			return fmt.Errorf("could not get statefulset: %v", err)
		}
		// statefulset does not exist, try to re-create it
		c.Statefulset = nil
		c.logger.Infof("could not find the cluster's statefulset")
		pods, err := c.listPods()
		if err != nil {
			return fmt.Errorf("could not list pods of the statefulset: %v", err)
		}

		sset, err = c.createStatefulSet()
		if err != nil {
			return fmt.Errorf("could not create missing statefulset: %v", err)
		}

		if err = c.waitStatefulsetPodsReady(); err != nil {
			return fmt.Errorf("cluster is not ready: %v", err)
		}

		podsRollingUpdateRequired = (len(pods) > 0)
		if podsRollingUpdateRequired {
			c.logger.Warningf("found pods from the previous statefulset: trigger rolling update")
			if err := c.applyRollingUpdateFlagforStatefulSet(podsRollingUpdateRequired); err != nil {
				return fmt.Errorf("could not set rolling update flag for the statefulset: %v", err)
			}
		}
		c.logger.Infof("created missing statefulset %q", util.NameFromMeta(sset.ObjectMeta))

	} else {
		podsRollingUpdateRequired = c.mergeRollingUpdateFlagUsingCache(sset)
		// statefulset is already there, make sure we use its definition in order to compare with the spec.
		c.Statefulset = sset

		// check if there is no Postgres version mismatch
		for _, container := range c.Statefulset.Spec.Template.Spec.Containers {
			if container.Name != "postgres" {
				continue
			}
			pgVersion, err := c.getNewPgVersion(container, c.Spec.PostgresqlParam.PgVersion)
			if err != nil {
				return fmt.Errorf("could not parse current Postgres version: %v", err)
			}
			c.Spec.PostgresqlParam.PgVersion = pgVersion
		}

		desiredSS, err := c.generateStatefulSet(&c.Spec)
		if err != nil {
			return fmt.Errorf("could not generate statefulset: %v", err)
		}
		c.setRollingUpdateFlagForStatefulSet(desiredSS, podsRollingUpdateRequired)

		cmp := c.compareStatefulSetWith(desiredSS)
		if !cmp.match {
			if cmp.rollingUpdate && !podsRollingUpdateRequired {
				podsRollingUpdateRequired = true
				c.setRollingUpdateFlagForStatefulSet(desiredSS, podsRollingUpdateRequired)
			}

			c.logStatefulSetChanges(c.Statefulset, desiredSS, false, cmp.reasons)

			if !cmp.replace {
				if err := c.updateStatefulSet(desiredSS); err != nil {
					return fmt.Errorf("could not update statefulset: %v", err)
				}
			} else {
				if err := c.replaceStatefulSet(desiredSS); err != nil {
					return fmt.Errorf("could not replace statefulset: %v", err)
				}
			}
		}
	}

	// Apply special PostgreSQL parameters that can only be set via the Patroni API.
	// it is important to do it after the statefulset pods are there, but before the rolling update
	// since those parameters require PostgreSQL restart.
	if err := c.checkAndSetGlobalPostgreSQLConfiguration(); err != nil {
		return fmt.Errorf("could not set cluster-wide PostgreSQL configuration options: %v", err)
	}

	// if we get here we also need to re-create the pods (either leftovers from the old
	// statefulset or those that got their configuration from the outdated statefulset)
	if podsRollingUpdateRequired {
		c.logger.Debugln("performing rolling update")
		if err := c.recreatePods(); err != nil {
			return fmt.Errorf("could not recreate pods: %v", err)
		}
		c.logger.Infof("pods have been recreated")
		if err := c.applyRollingUpdateFlagforStatefulSet(false); err != nil {
			c.logger.Warningf("could not clear rolling update for the statefulset: %v", err)
		}
	}
	return nil
}

// checkAndSetGlobalPostgreSQLConfiguration checks whether cluster-wide API parameters
// (like max_connections) has changed and if necessary sets it via the Patroni API
func (c *Cluster) checkAndSetGlobalPostgreSQLConfiguration() error {
	var (
		err  error
		pods []v1.Pod
	)

	// we need to extract those options from the cluster manifest.
	optionsToSet := make(map[string]string)
	pgOptions := c.Spec.Parameters

	for k, v := range pgOptions {
		if isBootstrapOnlyParameter(k) {
			optionsToSet[k] = v
		}
	}

	if len(optionsToSet) == 0 {
		return nil
	}

	if pods, err = c.listPods(); err != nil {
		return err
	}
	if len(pods) == 0 {
		return fmt.Errorf("could not call Patroni API: cluster has no pods")
	}
	// try all pods until the first one that is successful, as it doesn't matter which pod
	// carries the request to change configuration through
	for _, pod := range pods {
		podName := util.NameFromMeta(pod.ObjectMeta)
		c.logger.Debugf("calling Patroni API on a pod %s to set the following Postgres options: %v",
			podName, optionsToSet)
		if err = c.patroni.SetPostgresParameters(&pod, optionsToSet); err == nil {
			return nil
		}
		c.logger.Warningf("could not patch postgres parameters with a pod %s: %v", podName, err)
	}
	return fmt.Errorf("could not reach Patroni API to set Postgres options: failed on every pod (%d total)",
		len(pods))
}

func (c *Cluster) syncSecrets() error {
	var (
		err    error
		secret *v1.Secret
	)
	c.setProcessName("syncing secrets")
	secrets := c.generateUserSecrets()

	for secretUsername, secretSpec := range secrets {
		if secret, err = c.KubeClient.Secrets(secretSpec.Namespace).Create(context.TODO(), secretSpec, metav1.CreateOptions{}); err == nil {
			c.Secrets[secret.UID] = secret
			c.logger.Debugf("created new secret %q, uid: %q", util.NameFromMeta(secret.ObjectMeta), secret.UID)
			continue
		}
		if k8sutil.ResourceAlreadyExists(err) {
			var userMap map[string]spec.PgUser
			if secret, err = c.KubeClient.Secrets(secretSpec.Namespace).Get(context.TODO(), secretSpec.Name, metav1.GetOptions{}); err != nil {
				return fmt.Errorf("could not get current secret: %v", err)
			}
			if secretUsername != string(secret.Data["username"]) {
				c.logger.Warningf("secret %q does not contain the role %q", secretSpec.Name, secretUsername)
				continue
			}
			c.logger.Debugf("secret %q already exists, fetching its password", util.NameFromMeta(secret.ObjectMeta))
			if secretUsername == c.systemUsers[constants.SuperuserKeyName].Name {
				secretUsername = constants.SuperuserKeyName
				userMap = c.systemUsers
			} else if secretUsername == c.systemUsers[constants.ReplicationUserKeyName].Name {
				secretUsername = constants.ReplicationUserKeyName
				userMap = c.systemUsers
			} else {
				userMap = c.pgUsers
			}
			pwdUser := userMap[secretUsername]
			// if this secret belongs to the infrastructure role and the password has changed - replace it in the secret
			if pwdUser.Password != string(secret.Data["password"]) &&
				pwdUser.Origin == spec.RoleOriginInfrastructure {

				c.logger.Debugf("updating the secret %q from the infrastructure roles", secretSpec.Name)
				if _, err = c.KubeClient.Secrets(secretSpec.Namespace).Update(context.TODO(), secretSpec, metav1.UpdateOptions{}); err != nil {
					return fmt.Errorf("could not update infrastructure role secret for role %q: %v", secretUsername, err)
				}
			} else {
				// for non-infrastructure role - update the role with the password from the secret
				pwdUser.Password = string(secret.Data["password"])
				userMap[secretUsername] = pwdUser
			}
		} else {
			return fmt.Errorf("could not create secret for user %q: %v", secretUsername, err)
		}
	}

	return nil
}

func (c *Cluster) syncRoles() (err error) {
	c.setProcessName("syncing roles")

	var (
		dbUsers   spec.PgUserMap
		userNames []string
	)

	err = c.initDbConn()
	if err != nil {
		return fmt.Errorf("could not init db connection: %v", err)
	}

	defer func() {
		if err2 := c.closeDbConn(); err2 != nil {
			if err == nil {
				err = fmt.Errorf("could not close database connection: %v", err2)
			} else {
				err = fmt.Errorf("could not close database connection: %v (prior error: %v)", err2, err)
			}
		}
	}()

	for _, u := range c.pgUsers {
		userNames = append(userNames, u.Name)
	}

	if c.needConnectionPooler() {
		connectionPoolerUser := c.systemUsers[constants.ConnectionPoolerUserKeyName]
		userNames = append(userNames, connectionPoolerUser.Name)

		if _, exists := c.pgUsers[connectionPoolerUser.Name]; !exists {
			c.pgUsers[connectionPoolerUser.Name] = connectionPoolerUser
		}
	}

	dbUsers, err = c.readPgUsersFromDatabase(userNames)
	if err != nil {
		return fmt.Errorf("error getting users from the database: %v", err)
	}

	pgSyncRequests := c.userSyncStrategy.ProduceSyncRequests(dbUsers, c.pgUsers)
	if err = c.userSyncStrategy.ExecuteSyncRequests(pgSyncRequests, c.pgDb); err != nil {
		return fmt.Errorf("error executing sync statements: %v", err)
	}

	return nil
}

// syncVolumes reads all persistent volumes and checks that their size matches the one declared in the statefulset.
func (c *Cluster) syncVolumes() error {
	c.setProcessName("syncing volumes")

	act, err := c.volumesNeedResizing(c.Spec.Volume)
	if err != nil {
		return fmt.Errorf("could not compare size of the volumes: %v", err)
	}
	if !act {
		return nil
	}
	if err := c.resizeVolumes(c.Spec.Volume, []volumes.VolumeResizer{&volumes.EBSVolumeResizer{AWSRegion: c.OpConfig.AWSRegion}}); err != nil {
		return fmt.Errorf("could not sync volumes: %v", err)
	}

	c.logger.Infof("volumes have been synced successfully")

	return nil
}

func (c *Cluster) syncDatabases() error {
	c.setProcessName("syncing databases")

	createDatabases := make(map[string]string)
	alterOwnerDatabases := make(map[string]string)

	if err := c.initDbConn(); err != nil {
		return fmt.Errorf("could not init database connection")
	}
	defer func() {
		if err := c.closeDbConn(); err != nil {
			c.logger.Errorf("could not close database connection: %v", err)
		}
	}()

	currentDatabases, err := c.getDatabases()
	if err != nil {
		return fmt.Errorf("could not get current databases: %v", err)
	}

	for datname, newOwner := range c.Spec.Databases {
		currentOwner, exists := currentDatabases[datname]
		if !exists {
			createDatabases[datname] = newOwner
		} else if currentOwner != newOwner {
			alterOwnerDatabases[datname] = newOwner
		}
	}

	if len(createDatabases)+len(alterOwnerDatabases) == 0 {
		return nil
	}

	for datname, owner := range createDatabases {
		if err = c.executeCreateDatabase(datname, owner); err != nil {
			return err
		}
	}
	for datname, owner := range alterOwnerDatabases {
		if err = c.executeAlterDatabaseOwner(datname, owner); err != nil {
			return err
		}
	}

	return nil
}

func (c *Cluster) syncLogicalBackupJob() error {
	var (
		job        *batchv1beta1.CronJob
		desiredJob *batchv1beta1.CronJob
		err        error
	)
	c.setProcessName("syncing the logical backup job")

	// sync the job if it exists

	jobName := c.getLogicalBackupJobName()
	if job, err = c.KubeClient.CronJobsGetter.CronJobs(c.Namespace).Get(context.TODO(), jobName, metav1.GetOptions{}); err == nil {

		desiredJob, err = c.generateLogicalBackupJob()
		if err != nil {
			return fmt.Errorf("could not generate the desired logical backup job state: %v", err)
		}
		if match, reason := k8sutil.SameLogicalBackupJob(job, desiredJob); !match {
			c.logger.Infof("logical job %q is not in the desired state and needs to be updated",
				c.getLogicalBackupJobName(),
			)
			if reason != "" {
				c.logger.Infof("reason: %s", reason)
			}
			if err = c.patchLogicalBackupJob(desiredJob); err != nil {
				return fmt.Errorf("could not update logical backup job to match desired state: %v", err)
			}
			c.logger.Info("the logical backup job is synced")
		}
		return nil
	}
	if !k8sutil.ResourceNotFound(err) {
		return fmt.Errorf("could not get logical backp job: %v", err)
	}

	// no existing logical backup job, create new one
	c.logger.Info("could not find the cluster's logical backup job")

	if err = c.createLogicalBackupJob(); err == nil {
		c.logger.Infof("created missing logical backup job %q", jobName)
	} else {
		if !k8sutil.ResourceAlreadyExists(err) {
			return fmt.Errorf("could not create missing logical backup job: %v", err)
		}
		c.logger.Infof("logical backup job %q already exists", jobName)
		if _, err = c.KubeClient.CronJobsGetter.CronJobs(c.Namespace).Get(context.TODO(), jobName, metav1.GetOptions{}); err != nil {
			return fmt.Errorf("could not fetch existing logical backup job: %v", err)
		}
	}

	return nil
}

func (c *Cluster) syncConnectionPooler(oldSpec, newSpec *acidv1.Postgresql, lookup InstallFunction) error {
	if c.ConnectionPooler == nil {
		c.ConnectionPooler = &ConnectionPoolerObjects{}
	}

	newNeedConnectionPooler := c.needConnectionPoolerWorker(&newSpec.Spec)
	oldNeedConnectionPooler := c.needConnectionPoolerWorker(&oldSpec.Spec)

	if newNeedConnectionPooler {
		// Try to sync in any case. If we didn't needed connection pooler before,
		// it means we want to create it. If it was already present, still sync
		// since it could happen that there is no difference in specs, and all
		// the resources are remembered, but the deployment was manually deleted
		// in between
		c.logger.Debug("syncing connection pooler")

		// in this case also do not forget to install lookup function as for
		// creating cluster
		if !oldNeedConnectionPooler || !c.ConnectionPooler.LookupFunction {
			newConnectionPooler := newSpec.Spec.ConnectionPooler

			specSchema := ""
			specUser := ""

			if newConnectionPooler != nil {
				specSchema = newConnectionPooler.Schema
				specUser = newConnectionPooler.User
			}

			schema := util.Coalesce(
				specSchema,
				c.OpConfig.ConnectionPooler.Schema)

			user := util.Coalesce(
				specUser,
				c.OpConfig.ConnectionPooler.User)

			if err := lookup(schema, user); err != nil {
				return err
			}
		}

		if err := c.syncConnectionPoolerWorker(oldSpec, newSpec); err != nil {
			c.logger.Errorf("could not sync connection pooler: %v", err)
			return err
		}
	}

	if oldNeedConnectionPooler && !newNeedConnectionPooler {
		// delete and cleanup resources
		if err := c.deleteConnectionPooler(); err != nil {
			c.logger.Warningf("could not remove connection pooler: %v", err)
		}
	}

	if !oldNeedConnectionPooler && !newNeedConnectionPooler {
		// delete and cleanup resources if not empty
		if c.ConnectionPooler != nil &&
			(c.ConnectionPooler.Deployment != nil ||
				c.ConnectionPooler.Service != nil) {

			if err := c.deleteConnectionPooler(); err != nil {
				c.logger.Warningf("could not remove connection pooler: %v", err)
			}
		}
	}

	return nil
}

// Synchronize connection pooler resources. Effectively we're interested only in
// synchronizing the corresponding deployment, but in case of deployment or
// service is missing, create it. After checking, also remember an object for
// the future references.
func (c *Cluster) syncConnectionPoolerWorker(oldSpec, newSpec *acidv1.Postgresql) error {
	deployment, err := c.KubeClient.
		Deployments(c.Namespace).
		Get(context.TODO(), c.connectionPoolerName(), metav1.GetOptions{})

	if err != nil && k8sutil.ResourceNotFound(err) {
		msg := "Deployment %s for connection pooler synchronization is not found, create it"
		c.logger.Warningf(msg, c.connectionPoolerName())

		deploymentSpec, err := c.generateConnectionPoolerDeployment(&newSpec.Spec)
		if err != nil {
			msg = "could not generate deployment for connection pooler: %v"
			return fmt.Errorf(msg, err)
		}

		deployment, err := c.KubeClient.
			Deployments(deploymentSpec.Namespace).
			Create(context.TODO(), deploymentSpec, metav1.CreateOptions{})

		if err != nil {
			return err
		}

		c.ConnectionPooler.Deployment = deployment
	} else if err != nil {
		return fmt.Errorf("could not get connection pooler deployment to sync: %v", err)
	} else {
		c.ConnectionPooler.Deployment = deployment

		// actual synchronization
		oldConnectionPooler := oldSpec.Spec.ConnectionPooler
		newConnectionPooler := newSpec.Spec.ConnectionPooler
		specSync, specReason := c.needSyncConnectionPoolerSpecs(oldConnectionPooler, newConnectionPooler)
		defaultsSync, defaultsReason := c.needSyncConnectionPoolerDefaults(newConnectionPooler, deployment)
		reason := append(specReason, defaultsReason...)
		if specSync || defaultsSync {
			c.logger.Infof("Update connection pooler deployment %s, reason: %+v",
				c.connectionPoolerName(), reason)

			newDeploymentSpec, err := c.generateConnectionPoolerDeployment(&newSpec.Spec)
			if err != nil {
				msg := "could not generate deployment for connection pooler: %v"
				return fmt.Errorf(msg, err)
			}

			oldDeploymentSpec := c.ConnectionPooler.Deployment

			deployment, err := c.updateConnectionPoolerDeployment(
				oldDeploymentSpec,
				newDeploymentSpec)

			if err != nil {
				return err
			}

			c.ConnectionPooler.Deployment = deployment
			return nil
		}
	}

	service, err := c.KubeClient.
		Services(c.Namespace).
		Get(context.TODO(), c.connectionPoolerName(), metav1.GetOptions{})

	if err != nil && k8sutil.ResourceNotFound(err) {
		msg := "Service %s for connection pooler synchronization is not found, create it"
		c.logger.Warningf(msg, c.connectionPoolerName())

		serviceSpec := c.generateConnectionPoolerService(&newSpec.Spec)
		service, err := c.KubeClient.
			Services(serviceSpec.Namespace).
			Create(context.TODO(), serviceSpec, metav1.CreateOptions{})

		if err != nil {
			return err
		}

		c.ConnectionPooler.Service = service
	} else if err != nil {
		return fmt.Errorf("could not get connection pooler service to sync: %v", err)
	} else {
		// Service updates are not supported and probably not that useful anyway
		c.ConnectionPooler.Service = service
	}

	return nil
}<|MERGE_RESOLUTION|>--- conflicted
+++ resolved
@@ -111,7 +111,6 @@
 		}
 	}
 
-<<<<<<< HEAD
 	// remove unused PVCs in case deleting them during scale down failed; see Update()
 	// the last pvc stays until the cluster is explicitly deleted as opposed to being scaled down to 0 pods
 	if c.OpConfig.EnableUnusedPVCDeletion && c.getNumberOfInstances(&c.Spec) > 0 {
@@ -130,14 +129,10 @@
 			}
 		}
 	}
-	// sync connection pool
-	if err = c.syncConnectionPool(&oldSpec, newSpec, c.installLookupFunction); err != nil {
-		return fmt.Errorf("could not sync connection pool: %v", err)
-=======
+
 	// sync connection pooler
 	if err = c.syncConnectionPooler(&oldSpec, newSpec, c.installLookupFunction); err != nil {
 		return fmt.Errorf("could not sync connection pooler: %v", err)
->>>>>>> b43b22df
 	}
 
 	return err
