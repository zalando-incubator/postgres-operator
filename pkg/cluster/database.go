--- conflicted
+++ resolved
@@ -571,13 +571,6 @@
 		c.logger.Infof("pooler lookup function installed into %s", dbname)
 	}
 
-<<<<<<< HEAD
 	c.ConnectionPooler[role].LookupFunction = true
-=======
-	if len(failedDatabases) == 0 {
-		c.ConnectionPooler.LookupFunction = true
-	}
-
->>>>>>> 2d209829
 	return nil
 }