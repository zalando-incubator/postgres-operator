package cluster

// Postgres ThirdPartyResource object i.e. Spilo

import (
	"database/sql"
	"encoding/json"
	"fmt"
	"reflect"
	"regexp"
	"sync"

	"github.com/Sirupsen/logrus"
	metav1 "k8s.io/apimachinery/pkg/apis/meta/v1"
	"k8s.io/apimachinery/pkg/types"
	"k8s.io/client-go/pkg/api/v1"
	"k8s.io/client-go/pkg/apis/apps/v1beta1"
	policybeta1 "k8s.io/client-go/pkg/apis/policy/v1beta1"
	"k8s.io/client-go/rest"
	"k8s.io/client-go/tools/cache"

	"github.com/zalando-incubator/postgres-operator/pkg/spec"
	"github.com/zalando-incubator/postgres-operator/pkg/util"
	"github.com/zalando-incubator/postgres-operator/pkg/util/config"
	"github.com/zalando-incubator/postgres-operator/pkg/util/constants"
	"github.com/zalando-incubator/postgres-operator/pkg/util/k8sutil"
	"github.com/zalando-incubator/postgres-operator/pkg/util/patroni"
	"github.com/zalando-incubator/postgres-operator/pkg/util/teams"
	"github.com/zalando-incubator/postgres-operator/pkg/util/users"
	"github.com/zalando-incubator/postgres-operator/pkg/util/volumes"
)

var (
	alphaNumericRegexp = regexp.MustCompile("^[a-zA-Z][a-zA-Z0-9]*$")
	userRegexp         = regexp.MustCompile(`^[a-z0-9]([-_a-z0-9]*[a-z0-9])?(\.[a-z0-9]([-_a-z0-9]*[a-z0-9])?)*$`)
)

// Config contains operator-wide clients and configuration used from a cluster. TODO: remove struct duplication.
type Config struct {
	OpConfig            config.Config
	RestConfig          *rest.Config
	InfrastructureRoles map[string]spec.PgUser // inherited from the controller
}

type kubeResources struct {
	Services            map[PostgresRole]*v1.Service
	Endpoint            *v1.Endpoints
	Secrets             map[types.UID]*v1.Secret
	Statefulset         *v1beta1.StatefulSet
	PodDisruptionBudget *policybeta1.PodDisruptionBudget
	//Pods are treated separately
	//PVCs are treated separately
}

// Cluster describes postgresql cluster
type Cluster struct {
	kubeResources
	spec.Postgresql
	Config
	logger           *logrus.Entry
	patroni          patroni.Interface
	pgUsers          map[string]spec.PgUser
	systemUsers      map[string]spec.PgUser
	podSubscribers   map[spec.NamespacedName]chan spec.PodEvent
	podSubscribersMu sync.RWMutex
	pgDb             *sql.DB
	mu               sync.Mutex
	masterLess       bool
	userSyncStrategy spec.UserSyncer
	deleteOptions    *metav1.DeleteOptions
	podEventsQueue   *cache.FIFO

	teamsAPIClient *teams.API
	KubeClient     k8sutil.KubernetesClient //TODO: move clients to the better place?
}

type compareStatefulsetResult struct {
	match         bool
	replace       bool
	rollingUpdate bool
	reasons       []string
}

// New creates a new cluster. This function should be called from a controller.
func New(cfg Config, kubeClient k8sutil.KubernetesClient, pgSpec spec.Postgresql, logger *logrus.Entry) *Cluster {
	orphanDependents := true

	podEventsQueue := cache.NewFIFO(func(obj interface{}) (string, error) {
		e, ok := obj.(spec.PodEvent)
		if !ok {
			return "", fmt.Errorf("could not cast to PodEvent")
		}

		return fmt.Sprintf("%s-%s", e.PodName, e.ResourceVersion), nil
	})

	cluster := &Cluster{
		Config:           cfg,
		Postgresql:       pgSpec,
		pgUsers:          make(map[string]spec.PgUser),
		systemUsers:      make(map[string]spec.PgUser),
		podSubscribers:   make(map[spec.NamespacedName]chan spec.PodEvent),
		kubeResources:    kubeResources{Secrets: make(map[types.UID]*v1.Secret), Services: make(map[PostgresRole]*v1.Service)},
		masterLess:       false,
		userSyncStrategy: users.DefaultUserSyncStrategy{},
		deleteOptions:    &metav1.DeleteOptions{OrphanDependents: &orphanDependents},
		podEventsQueue:   podEventsQueue,
		KubeClient:       kubeClient,
		teamsAPIClient:   teams.NewTeamsAPI(cfg.OpConfig.TeamsAPIUrl, logger),
	}
	cluster.logger = logger.WithField("pkg", "cluster").WithField("cluster-name", cluster.clusterName())
	cluster.patroni = patroni.New(cluster.logger)

	return cluster
}

func (c *Cluster) clusterName() spec.NamespacedName {
	return util.NameFromMeta(c.ObjectMeta)
}

func (c *Cluster) teamName() string {
	// TODO: check Teams API for the actual name (in case the user passes an integer Id).
	return c.Spec.TeamID
}

func (c *Cluster) setStatus(status spec.PostgresStatus) {
	c.Status = status
	b, err := json.Marshal(status)
	if err != nil {
		c.logger.Fatalf("could not marshal status: %v", err)
	}
	request := []byte(fmt.Sprintf(`{"status": %s}`, string(b))) //TODO: Look into/wait for k8s go client methods

	_, err = c.KubeClient.RESTClient.Patch(types.MergePatchType).
		RequestURI(c.GetSelfLink()).
		Body(request).
		DoRaw()

	if k8sutil.ResourceNotFound(err) {
		c.logger.Warningf("could not set %q status for the non-existing cluster", status)
		return
	}

	if err != nil {
		c.logger.Warningf("could not set %q status for the cluster: %v", status, err)
	}
}

// initUsers populates c.systemUsers and c.pgUsers maps.
func (c *Cluster) initUsers() error {
	c.initSystemUsers()

	if err := c.initInfrastructureRoles(); err != nil {
		return fmt.Errorf("could not init infrastructure roles: %v", err)
	}

	if err := c.initRobotUsers(); err != nil {
		return fmt.Errorf("could not init robot users: %v", err)
	}

	if err := c.initHumanUsers(); err != nil {
		return fmt.Errorf("could not init human users: %v", err)
	}

	return nil
}

// Create creates the new kubernetes objects associated with the cluster.
func (c *Cluster) Create() error {
	c.mu.Lock()
	defer c.mu.Unlock()
	var (
		err error

		service *v1.Service
		ep      *v1.Endpoints
		ss      *v1beta1.StatefulSet
	)

	defer func() {
		if err == nil {
			c.setStatus(spec.ClusterStatusRunning) //TODO: are you sure it's running?
		} else {
			c.setStatus(spec.ClusterStatusAddFailed)
		}
	}()

	c.setStatus(spec.ClusterStatusCreating)

	//TODO: service will create endpoint implicitly
	ep, err = c.createEndpoint()
	if err != nil {
		return fmt.Errorf("could not create endpoint: %v", err)
	}
	c.logger.Infof("endpoint %q has been successfully created", util.NameFromMeta(ep.ObjectMeta))

	for _, role := range []PostgresRole{Master, Replica} {
		if role == Replica && !c.Spec.ReplicaLoadBalancer {
			continue
		}
		service, err = c.createService(role)
		if err != nil {
			return fmt.Errorf("could not create %s service: %v", role, err)
		}
		c.logger.Infof("%s service %q has been successfully created", role, util.NameFromMeta(service.ObjectMeta))
	}

	if err = c.initUsers(); err != nil {
		return err
	}
	c.logger.Infof("users have been initialized")

	if err = c.applySecrets(); err != nil {
		return fmt.Errorf("could not create secrets: %v", err)
	}
	c.logger.Infof("secrets have been successfully created")

	ss, err = c.createStatefulSet()
	if err != nil {
		return fmt.Errorf("could not create statefulset: %v", err)
	}
	c.logger.Infof("statefulset %q has been successfully created", util.NameFromMeta(ss.ObjectMeta))

	c.logger.Info("waiting for the cluster being ready")

	if err = c.waitStatefulsetPodsReady(); err != nil {
		c.logger.Errorf("failed to create cluster: %v", err)
		return err
	}
	c.logger.Infof("pods are ready")

	if !(c.masterLess || c.databaseAccessDisabled()) {
		if err := c.createRoles(); err != nil {
			return fmt.Errorf("could not create users: %v", err)
		}

		if err := c.createDatabases(); err != nil {
			return fmt.Errorf("could not create databases: %v", err)
		}

		c.logger.Infof("users have been successfully created")
	} else {
		if c.masterLess {
			c.logger.Warningln("cluster is masterless")
		}
	}

	pdb, err := c.createPodDisruptionBudget()
	if err != nil {
		return fmt.Errorf("could not create pod disruption budget: %v", err)
	}
	c.logger.Infof("pod disruption budget %q has been successfully created", util.NameFromMeta(pdb.ObjectMeta))

	err = c.listResources()
	if err != nil {
		c.logger.Errorf("could not list resources: %v", err)
	}

	return nil
}

func (c *Cluster) sameServiceWith(role PostgresRole, service *v1.Service) (match bool, reason string) {
	//TODO: improve comparison
	if c.Services[role].Spec.Type != service.Spec.Type {
		return false, fmt.Sprintf("new %s service's type %q doesn't match the current one %q",
			role, service.Spec.Type, c.Services[role].Spec.Type)
	}
	oldSourceRanges := c.Services[role].Spec.LoadBalancerSourceRanges
	newSourceRanges := service.Spec.LoadBalancerSourceRanges
	/* work around Kubernetes 1.6 serializing [] as nil. See https://github.com/kubernetes/kubernetes/issues/43203 */
	if (len(oldSourceRanges) == 0) && (len(newSourceRanges) == 0) {
		return true, ""
	}
	if !reflect.DeepEqual(oldSourceRanges, newSourceRanges) {
		return false, fmt.Sprintf("new %s service's LoadBalancerSourceRange doesn't match the current one", role)
	}

	oldDNSAnnotation := c.Services[role].Annotations[constants.ZalandoDNSNameAnnotation]
	newDNSAnnotation := service.Annotations[constants.ZalandoDNSNameAnnotation]
	if oldDNSAnnotation != newDNSAnnotation {
		return false, fmt.Sprintf("new %s service's %q annotation doesn't match the current one", role, constants.ZalandoDNSNameAnnotation)
	}

	return true, ""
}

func (c *Cluster) sameVolumeWith(volume spec.Volume) (match bool, reason string) {
	if !reflect.DeepEqual(c.Spec.Volume, volume) {
		reason = "new volume's specification doesn't match the current one"
	} else {
		match = true
	}
	return
}

func (c *Cluster) sameStatefulSetWith(statefulSet *v1beta1.StatefulSet) *compareStatefulsetResult {
	reasons := make([]string, 0)
	var match, needsRollUpdate, needsReplace bool

	match = true
	//TODO: improve me
	if *c.Statefulset.Spec.Replicas != *statefulSet.Spec.Replicas {
		match = false
		reasons = append(reasons, "new statefulset's number of replicas doesn't match the current one")
	}

	if len(c.Statefulset.Spec.Template.Spec.Containers) != len(statefulSet.Spec.Template.Spec.Containers) {
		needsRollUpdate = true
		reasons = append(reasons, "new statefulset's container specification doesn't match the current one")
	}
	if len(c.Statefulset.Spec.Template.Spec.Containers) == 0 {
		c.logger.Warningf("statefulset %q has no container", util.NameFromMeta(c.Statefulset.ObjectMeta))
		return &compareStatefulsetResult{}
	}

	// In the comparisons below, the needsReplace and needsRollUpdate flags are never reset, since checks fall through
	// and the combined effect of all the changes should be applied.
	// TODO: log all reasons for changing the statefulset, not just the last one.
	// TODO: make sure this is in sync with generatePodTemplate, ideally by using the same list of fields to generate
	// the template and the diff
	if c.Statefulset.Spec.Template.Spec.ServiceAccountName != statefulSet.Spec.Template.Spec.ServiceAccountName {
		needsReplace = true
		needsRollUpdate = true
		reasons = append(reasons, "new statefulset's serviceAccountName service asccount name doesn't match the current one")
	}
	if *c.Statefulset.Spec.Template.Spec.TerminationGracePeriodSeconds != *statefulSet.Spec.Template.Spec.TerminationGracePeriodSeconds {
		needsReplace = true
		needsRollUpdate = true
		reasons = append(reasons, "new statefulset's terminationGracePeriodSeconds  doesn't match the current one")
	}
	if !reflect.DeepEqual(c.Statefulset.Spec.Template.Spec.Affinity, statefulSet.Spec.Template.Spec.Affinity) {
		needsReplace = true
		needsRollUpdate = true
		reasons = append(reasons, "new statefulset's pod affinity doesn't match the current one")
	}

	// Some generated fields like creationTimestamp make it not possible to use DeepCompare on Spec.Template.ObjectMeta
	if !reflect.DeepEqual(c.Statefulset.Spec.Template.Labels, statefulSet.Spec.Template.Labels) {
		needsReplace = true
		needsRollUpdate = true
		reasons = append(reasons, "new statefulset's metadata labels doesn't match the current one")
	}
	if !reflect.DeepEqual(c.Statefulset.Spec.Template.Annotations, statefulSet.Spec.Template.Annotations) {
		needsRollUpdate = true
		needsReplace = true
		reasons = append(reasons, "new statefulset's metadata annotations doesn't match the current one")
	}
	if len(c.Statefulset.Spec.VolumeClaimTemplates) != len(statefulSet.Spec.VolumeClaimTemplates) {
		needsReplace = true
		reasons = append(reasons, "new statefulset's volumeClaimTemplates contains different number of volumes to the old one")
	}

	for i := 0; i < len(c.Statefulset.Spec.VolumeClaimTemplates); i++ {
		name := c.Statefulset.Spec.VolumeClaimTemplates[i].Name
		// Some generated fields like creationTimestamp make it not possible to use DeepCompare on ObjectMeta
		if name != statefulSet.Spec.VolumeClaimTemplates[i].Name {
			needsReplace = true
			reasons = append(reasons, fmt.Sprintf("new statefulset's name for volume %d doesn't match the current one", i))
			continue
		}
		if !reflect.DeepEqual(c.Statefulset.Spec.VolumeClaimTemplates[i].Annotations, statefulSet.Spec.VolumeClaimTemplates[i].Annotations) {
			needsReplace = true
			reasons = append(reasons, fmt.Sprintf("new statefulset's annotations for volume %q doesn't match the current one", name))
		}
		if !reflect.DeepEqual(c.Statefulset.Spec.VolumeClaimTemplates[i].Spec, statefulSet.Spec.VolumeClaimTemplates[i].Spec) {
			name := c.Statefulset.Spec.VolumeClaimTemplates[i].Name
			needsReplace = true
			reasons = append(reasons, fmt.Sprintf("new statefulset's volumeClaimTemplates specification for volume %q doesn't match the current one", name))
		}
	}

	container1 := c.Statefulset.Spec.Template.Spec.Containers[0]
	container2 := statefulSet.Spec.Template.Spec.Containers[0]
	if container1.Image != container2.Image {
		needsRollUpdate = true
		reasons = append(reasons, "new statefulset's container image doesn't match the current one")
	}

	if !reflect.DeepEqual(container1.Ports, container2.Ports) {
		needsRollUpdate = true
		reasons = append(reasons, "new statefulset's container ports don't match the current one")
	}

	if !compareResources(&container1.Resources, &container2.Resources) {
		needsRollUpdate = true
		reasons = append(reasons, "new statefulset's container resources don't match the current ones")
	}
	if !reflect.DeepEqual(container1.Env, container2.Env) {
		needsRollUpdate = true
		reasons = append(reasons, "new statefulset's container environment doesn't match the current one")
	}

	if needsRollUpdate || needsReplace {
		match = false
	}
	return &compareStatefulsetResult{match: match, reasons: reasons, rollingUpdate: needsRollUpdate, replace: needsReplace}
}

func compareResources(a *v1.ResourceRequirements, b *v1.ResourceRequirements) (equal bool) {
	equal = true
	if a != nil {
		equal = compareResoucesAssumeFirstNotNil(a, b)
	}
	if equal && (b != nil) {
		equal = compareResoucesAssumeFirstNotNil(b, a)
	}
	return
}

func compareResoucesAssumeFirstNotNil(a *v1.ResourceRequirements, b *v1.ResourceRequirements) bool {
	if b == nil || (len(b.Requests) == 0) {
		return (len(a.Requests) == 0)
	}
	for k, v := range a.Requests {
		if (&v).Cmp(b.Requests[k]) != 0 {
			return false
		}
	}
	for k, v := range a.Limits {
		if (&v).Cmp(b.Limits[k]) != 0 {
			return false
		}
	}
	return true

}

// Update changes Kubernetes objects according to the new specification. Unlike the sync case, the missing object.
// (i.e. service) is treated as an error.
func (c *Cluster) Update(newSpec *spec.Postgresql) error {
	c.mu.Lock()
	defer c.mu.Unlock()

	c.setStatus(spec.ClusterStatusUpdating)
	c.logger.Debugf("cluster update from version %q to %q",
		c.ResourceVersion, newSpec.ResourceVersion)

	/* Make sure we update when this function exists */
	defer func() {
		c.Postgresql = *newSpec
	}()

	for _, role := range []PostgresRole{Master, Replica} {
		if role == Replica {
			if !newSpec.Spec.ReplicaLoadBalancer {
				// old spec had a load balancer, but the new one doesn't
				if c.Spec.ReplicaLoadBalancer {
					err := c.deleteService(role)
					if err != nil {
						return fmt.Errorf("could not delete obsolete %s service: %v", role, err)
					}
					c.logger.Infof("deleted obsolete %s service", role)
				}
			} else {
				if !c.Spec.ReplicaLoadBalancer {
					// old spec didn't have a load balancer, but the one does
					service, err := c.createService(role)
					if err != nil {
						return fmt.Errorf("could not create new %s service: %v", role, err)
					}
					c.logger.Infof("%s service %q has been created", role, util.NameFromMeta(service.ObjectMeta))
				}
			}
			// only proceed further if both old and new load balancer were present
			if !(newSpec.Spec.ReplicaLoadBalancer && c.Spec.ReplicaLoadBalancer) {
				continue
			}
		}
		newService := c.generateService(role, &newSpec.Spec)
		if match, reason := c.sameServiceWith(role, newService); !match {
			c.logServiceChanges(role, c.Services[role], newService, true, reason)
			if err := c.updateService(role, newService); err != nil {
				c.setStatus(spec.ClusterStatusUpdateFailed)
				return fmt.Errorf("could not update %s service: %v", role, err)
			}
			c.logger.Infof("%s service %q has been updated", role, util.NameFromMeta(c.Services[role].ObjectMeta))
		}
	}

	newStatefulSet, err := c.generateStatefulSet(newSpec.Spec)
	if err != nil {
		return fmt.Errorf("could not generate statefulset: %v", err)
	}
	cmp := c.sameStatefulSetWith(newStatefulSet)

	if !cmp.match {
		c.logStatefulSetChanges(c.Statefulset, newStatefulSet, true, cmp.reasons)
		//TODO: mind the case of updating allowedSourceRanges
		if !cmp.replace {
			if err := c.updateStatefulSet(newStatefulSet); err != nil {
				c.setStatus(spec.ClusterStatusUpdateFailed)
				return fmt.Errorf("could not upate statefulset: %v", err)
			}
		} else {
			if err := c.replaceStatefulSet(newStatefulSet); err != nil {
				c.setStatus(spec.ClusterStatusUpdateFailed)
				return fmt.Errorf("could not replace statefulset: %v", err)
			}
		}
		//TODO: if there is a change in numberOfInstances, make sure Pods have been created/deleted
		c.logger.Infof("statefulset %q has been updated", util.NameFromMeta(c.Statefulset.ObjectMeta))
	}

	if c.Spec.PgVersion != newSpec.Spec.PgVersion { // PG versions comparison
		c.logger.Warningf("postgresql version change(%q -> %q) is not allowed",
			c.Spec.PgVersion, newSpec.Spec.PgVersion)
		//TODO: rewrite pg version in tpr spec
	}

	if cmp.rollingUpdate {
		c.logger.Infof("rolling update is needed")
		// TODO: wait for actual streaming to the replica
		if err := c.recreatePods(); err != nil {
			c.setStatus(spec.ClusterStatusUpdateFailed)
			return fmt.Errorf("could not recreate pods: %v", err)
		}
		c.logger.Infof("rolling update has been finished")
	}

	if match, reason := c.sameVolumeWith(newSpec.Spec.Volume); !match {
		c.logVolumeChanges(c.Spec.Volume, newSpec.Spec.Volume, reason)
		if err := c.resizeVolumes(newSpec.Spec.Volume, []volumes.VolumeResizer{&volumes.EBSVolumeResizer{}}); err != nil {
			return fmt.Errorf("could not update volumes: %v", err)
		}
		c.logger.Infof("volumes have been updated successfully")
	}

	newPDB := c.generatePodDisruptionBudget()
	if match, reason := c.samePDBWith(newPDB); !match {
		c.logPDBChanges(c.PodDisruptionBudget, newPDB, true, reason)
		if err := c.updatePodDisruptionBudget(newPDB); err != nil {
			c.setStatus(spec.ClusterStatusUpdateFailed)
			return fmt.Errorf("could not update pod disruption budget: %v", err)
		}
	}

	c.setStatus(spec.ClusterStatusRunning)

	return nil
}

// Delete deletes the cluster and cleans up all objects associated with it (including statefulsets).
func (c *Cluster) Delete() error {
	c.mu.Lock()
	defer c.mu.Unlock()

	if err := c.deleteEndpoint(); err != nil {
		return fmt.Errorf("could not delete endpoint: %v", err)
	}

	for _, role := range []PostgresRole{Master, Replica} {
		if role == Replica && !c.Spec.ReplicaLoadBalancer {
			continue
		}
		if err := c.deleteService(role); err != nil {
			return fmt.Errorf("could not delete %s service: %v", role, err)
		}
	}

	if err := c.deleteStatefulSet(); err != nil {
		return fmt.Errorf("could not delete statefulset: %v", err)
	}

	for _, obj := range c.Secrets {
		if err := c.deleteSecret(obj); err != nil {
			return fmt.Errorf("could not delete secret: %v", err)
		}
	}

	if err := c.deletePodDisruptionBudget(); err != nil {
		return fmt.Errorf("could not delete pod disruption budget: %v", err)
	}

	return nil
}

// ReceivePodEvent is called back by the controller in order to add the cluster's pod event to the queue.
func (c *Cluster) ReceivePodEvent(event spec.PodEvent) {
	if err := c.podEventsQueue.Add(event); err != nil {
		c.logger.Errorf("error when receiving pod events: %v", err)
	}
}

func (c *Cluster) processPodEvent(obj interface{}) error {
	event, ok := obj.(spec.PodEvent)
	if !ok {
		return fmt.Errorf("could not cast to PodEvent")
	}

	c.podSubscribersMu.RLock()
	subscriber, ok := c.podSubscribers[event.PodName]
	c.podSubscribersMu.RUnlock()
	if ok {
		subscriber <- event
	}

	return nil
}

// Run starts the pod event dispatching for the given cluster.
func (c *Cluster) Run(stopCh <-chan struct{}) {
	go c.processPodEventQueue(stopCh)
}

func (c *Cluster) processPodEventQueue(stopCh <-chan struct{}) {
	for {
		select {
		case <-stopCh:
			return
		default:
			if _, err := c.podEventsQueue.Pop(cache.PopProcessFunc(c.processPodEvent)); err != nil {
				c.logger.Errorf("error when processing pod event queue %v", err)
			}
		}
	}
}

func (c *Cluster) initSystemUsers() {
	// We don't actually use that to create users, delegating this
	// task to Patroni. Those definitions are only used to create
	// secrets, therefore, setting flags like SUPERUSER or REPLICATION
	// is not necessary here
	c.systemUsers[constants.SuperuserKeyName] = spec.PgUser{
		Name:     c.OpConfig.SuperUsername,
		Password: util.RandomPassword(constants.PasswordLength),
	}
	c.systemUsers[constants.ReplicationUserKeyName] = spec.PgUser{
		Name:     c.OpConfig.ReplicationUsername,
		Password: util.RandomPassword(constants.PasswordLength),
	}
}

func (c *Cluster) initRobotUsers() error {
	for username, userFlags := range c.Spec.Users {
		if !isValidUsername(username) {
			return fmt.Errorf("invalid username: '%v'", username)
		}

		flags, err := normalizeUserFlags(userFlags)
		if err != nil {
			return fmt.Errorf("invalid flags for user '%v': %v", username, err)
		}

		c.pgUsers[username] = spec.PgUser{
			Name:     username,
			Password: util.RandomPassword(constants.PasswordLength),
			Flags:    flags,
		}
	}

	return nil
}

func (c *Cluster) initHumanUsers() error {
	teamMembers, err := c.getTeamMembers()
	if err != nil {
		return fmt.Errorf("could not get list of team members: %v", err)
	}
	for _, username := range teamMembers {
		flags := []string{constants.RoleFlagLogin, constants.RoleFlagSuperuser}
		memberOf := []string{c.OpConfig.PamRoleName}
		c.pgUsers[username] = spec.PgUser{Name: username, Flags: flags, MemberOf: memberOf}
	}

	return nil
}

func (c *Cluster) initInfrastructureRoles() error {
	// add infrastucture roles from the operator's definition
	for username, data := range c.InfrastructureRoles {
		if !isValidUsername(username) {
			return fmt.Errorf("invalid username: '%v'", username)
		}
		flags, err := normalizeUserFlags(data.Flags)
		if err != nil {
			return fmt.Errorf("invalid flags for user '%v': %v", username, err)
		}
		data.Flags = flags
		c.pgUsers[username] = data
	}
	return nil
}

// GetStatus provides status of the cluster
func (c *Cluster) GetStatus() *spec.ClusterStatus {
	return &spec.ClusterStatus{
		Cluster: c.Spec.ClusterName,
		Team:    c.Spec.TeamID,
		Status:  c.Status,
		Spec:    c.Spec,

		MasterService:       c.GetServiceMaster(),
		ReplicaService:      c.GetServiceReplica(),
		Endpoint:            c.GetEndpoint(),
		StatefulSet:         c.GetStatefulSet(),
		PodDisruptionBudget: c.GetPodDisruptionBudget(),

		Error: c.Error,
	}
}

// ManualFailover does manual failover to a candidate pod
func (c *Cluster) ManualFailover(curMaster *v1.Pod, candidate spec.NamespacedName) error {
	c.logger.Debugf("failing over from %q to %q", curMaster.Name, candidate)
	podLabelErr := make(chan error)
	stopCh := make(chan struct{})
	defer close(podLabelErr)

	go func() {
		ch := c.registerPodSubscriber(candidate)
		defer c.unregisterPodSubscriber(candidate)

		role := Master

		select {
		case <-stopCh:
		case podLabelErr <- c.waitForPodLabel(ch, &role):
		}
	}()

	if err := c.patroni.Failover(curMaster, candidate.Name); err != nil {
		close(stopCh)
		return fmt.Errorf("could not failover: %v", err)
	}
<<<<<<< HEAD
	c.logger.Debugln("successfully failed over")
=======
	c.logger.Debugf("successfully failed over from %q to %q", curMaster.Name, candidate)
>>>>>>> 48ec6b35

	defer close(stopCh)

	if err := <-podLabelErr; err != nil {
		return fmt.Errorf("could not get master pod label: %v", err)
	}

	return nil
<<<<<<< HEAD
}

// Lock locks the cluster
func (c *Cluster) Lock() {
	c.mu.Lock()
}

// Unlock unlocks the cluster
func (c *Cluster) Unlock() {
	c.mu.Unlock()
=======
>>>>>>> 48ec6b35
}<|MERGE_RESOLUTION|>--- conflicted
+++ resolved
@@ -722,11 +722,7 @@
 		close(stopCh)
 		return fmt.Errorf("could not failover: %v", err)
 	}
-<<<<<<< HEAD
-	c.logger.Debugln("successfully failed over")
-=======
 	c.logger.Debugf("successfully failed over from %q to %q", curMaster.Name, candidate)
->>>>>>> 48ec6b35
 
 	defer close(stopCh)
 
@@ -735,7 +731,6 @@
 	}
 
 	return nil
-<<<<<<< HEAD
 }
 
 // Lock locks the cluster
@@ -746,6 +741,4 @@
 // Unlock unlocks the cluster
 func (c *Cluster) Unlock() {
 	c.mu.Unlock()
-=======
->>>>>>> 48ec6b35
 }