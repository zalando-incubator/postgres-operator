--- conflicted
+++ resolved
@@ -75,7 +75,7 @@
 	teamsAPIClient *teams.API
 	KubeClient     k8sutil.KubernetesClient //TODO: move clients to the better place?
 	currentProcess spec.Process
-	processMu		sync.RWMutex
+	processMu      sync.RWMutex
 }
 
 type compareStatefulsetResult struct {
@@ -257,7 +257,7 @@
 		c.logger.Infof("users have been successfully created")
 	} else {
 		if c.masterLess {
-			c.logger.Warningln("cluster is masterless")
+			c.logger.Warnln("cluster is masterless")
 		}
 	}
 
@@ -309,7 +309,7 @@
 	return
 }
 
-func (c *Cluster) sameStatefulSetWith(statefulSet *v1beta1.StatefulSet) *compareStatefulsetResult {
+func (c *Cluster) compareStatefulSetWith(statefulSet *v1beta1.StatefulSet) *compareStatefulsetResult {
 	reasons := make([]string, 0)
 	var match, needsRollUpdate, needsReplace bool
 
@@ -319,16 +319,15 @@
 		match = false
 		reasons = append(reasons, "new statefulset's number of replicas doesn't match the current one")
 	}
-
 	if len(c.Statefulset.Spec.Template.Spec.Containers) != len(statefulSet.Spec.Template.Spec.Containers) {
 		needsRollUpdate = true
 		reasons = append(reasons, "new statefulset's container specification doesn't match the current one")
 	}
 	if len(c.Statefulset.Spec.Template.Spec.Containers) == 0 {
+
 		c.logger.Warningf("statefulset %q has no container", util.NameFromMeta(c.Statefulset.ObjectMeta))
 		return &compareStatefulsetResult{}
 	}
-
 	// In the comparisons below, the needsReplace and needsRollUpdate flags are never reset, since checks fall through
 	// and the combined effect of all the changes should be applied.
 	// TODO: log all reasons for changing the statefulset, not just the last one.
@@ -365,7 +364,6 @@
 		needsReplace = true
 		reasons = append(reasons, "new statefulset's volumeClaimTemplates contains different number of volumes to the old one")
 	}
-
 	for i := 0; i < len(c.Statefulset.Spec.VolumeClaimTemplates); i++ {
 		name := c.Statefulset.Spec.VolumeClaimTemplates[i].Name
 		// Some generated fields like creationTimestamp make it not possible to use DeepCompare on ObjectMeta
@@ -497,7 +495,7 @@
 	if err != nil {
 		return fmt.Errorf("could not generate statefulset: %v", err)
 	}
-	cmp := c.sameStatefulSetWith(newStatefulSet)
+	cmp := c.compareStatefulSetWith(newStatefulSet)
 
 	if !cmp.match {
 		c.logStatefulSetChanges(c.Statefulset, newStatefulSet, true, cmp.reasons)
@@ -713,19 +711,12 @@
 		Status:  c.Status,
 		Spec:    c.Spec,
 
-<<<<<<< HEAD
 		MasterService:       c.GetServiceMaster(),
 		ReplicaService:      c.GetServiceReplica(),
 		Endpoint:            c.GetEndpoint(),
 		StatefulSet:         c.GetStatefulSet(),
 		PodDisruptionBudget: c.GetPodDisruptionBudget(),
-=======
-		MasterService:  c.GetServiceMaster(),
-		ReplicaService: c.GetServiceReplica(),
-		Endpoint:       c.GetEndpoint(),
-		StatefulSet:    c.GetStatefulSet(),
-		CurrentProcess: c.GetCurrentProcess(),
->>>>>>> 83c8d6c4
+		CurrentProcess:      c.GetCurrentProcess(),
 
 		Error: c.Error,
 	}
