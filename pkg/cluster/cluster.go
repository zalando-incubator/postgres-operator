--- conflicted
+++ resolved
@@ -598,13 +598,7 @@
 		}
 	}()
 
-<<<<<<< HEAD
-	logNiceDiff(c.logger, oldSpec, newSpec)
-
-	if oldSpec.Spec.PostgresqlParam.PgVersion != newSpec.Spec.PostgresqlParam.PgVersion { // PG versions comparison
-=======
 	if oldSpec.Spec.PostgresqlParam.PgVersion > newSpec.Spec.PostgresqlParam.PgVersion {
->>>>>>> 3fed5653
 		c.logger.Warningf("postgresql version change(%q -> %q) has no effect",
 			oldSpec.Spec.PostgresqlParam.PgVersion, newSpec.Spec.PostgresqlParam.PgVersion)
 		c.eventRecorder.Eventf(c.GetReference(), v1.EventTypeWarning, "PostgreSQL", "postgresql version change(%q -> %q) has no effect",
