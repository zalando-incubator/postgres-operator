package cluster

// Postgres CustomResourceDefinition object i.e. Spilo

import (
	"database/sql"
	"encoding/json"
	"fmt"
	"reflect"
	"regexp"
	"sync"
	"time"

	"github.com/Sirupsen/logrus"
	metav1 "k8s.io/apimachinery/pkg/apis/meta/v1"
	"k8s.io/apimachinery/pkg/types"
	"k8s.io/client-go/pkg/api/v1"
	"k8s.io/client-go/pkg/apis/apps/v1beta1"
	policybeta1 "k8s.io/client-go/pkg/apis/policy/v1beta1"
	"k8s.io/client-go/rest"
	"k8s.io/client-go/tools/cache"

	"github.com/zalando-incubator/postgres-operator/pkg/spec"
	"github.com/zalando-incubator/postgres-operator/pkg/util"
	"github.com/zalando-incubator/postgres-operator/pkg/util/config"
	"github.com/zalando-incubator/postgres-operator/pkg/util/constants"
	"github.com/zalando-incubator/postgres-operator/pkg/util/k8sutil"
	"github.com/zalando-incubator/postgres-operator/pkg/util/patroni"
	"github.com/zalando-incubator/postgres-operator/pkg/util/teams"
	"github.com/zalando-incubator/postgres-operator/pkg/util/users"
)

var (
	alphaNumericRegexp    = regexp.MustCompile("^[a-zA-Z][a-zA-Z0-9]*$")
	databaseNameRegexp    = regexp.MustCompile("^[a-zA-Z_][a-zA-Z0-9_]*$")
	userRegexp            = regexp.MustCompile(`^[a-z0-9]([-_a-z0-9]*[a-z0-9])?(\.[a-z0-9]([-_a-z0-9]*[a-z0-9])?)*$`)
	patroniObjectSuffixes = []string{"config", "failover", "sync"}
)

// Config contains operator-wide clients and configuration used from a cluster. TODO: remove struct duplication.
type Config struct {
	OpConfig            config.Config
	RestConfig          *rest.Config
	InfrastructureRoles map[string]spec.PgUser // inherited from the controller
}

type kubeResources struct {
	Services            map[PostgresRole]*v1.Service
	Endpoints           map[PostgresRole]*v1.Endpoints
	Secrets             map[types.UID]*v1.Secret
	Statefulset         *v1beta1.StatefulSet
	PodDisruptionBudget *policybeta1.PodDisruptionBudget
	//Pods are treated separately
	//PVCs are treated separately
}

// Cluster describes postgresql cluster
type Cluster struct {
	kubeResources
	spec.Postgresql
	Config
	logger           *logrus.Entry
	patroni          patroni.Interface
	pgUsers          map[string]spec.PgUser
	systemUsers      map[string]spec.PgUser
	podSubscribers   map[spec.NamespacedName]chan spec.PodEvent
	podSubscribersMu sync.RWMutex
	pgDb             *sql.DB
	mu               sync.Mutex
	userSyncStrategy spec.UserSyncer
	deleteOptions    *metav1.DeleteOptions
	podEventsQueue   *cache.FIFO

	teamsAPIClient   teams.Interface
	oauthTokenGetter OAuthTokenGetter
	KubeClient       k8sutil.KubernetesClient //TODO: move clients to the better place?
	currentProcess   spec.Process
	processMu        sync.RWMutex // protects the current operation for reporting, no need to hold the master mutex
	specMu           sync.RWMutex // protects the spec for reporting, no need to hold the master mutex
}

type compareStatefulsetResult struct {
	match         bool
	replace       bool
	rollingUpdate bool
	reasons       []string
}

// New creates a new cluster. This function should be called from a controller.
func New(cfg Config, kubeClient k8sutil.KubernetesClient, pgSpec spec.Postgresql, logger *logrus.Entry) *Cluster {
	orphanDependents := true

	podEventsQueue := cache.NewFIFO(func(obj interface{}) (string, error) {
		e, ok := obj.(spec.PodEvent)
		if !ok {
			return "", fmt.Errorf("could not cast to PodEvent")
		}

		return fmt.Sprintf("%s-%s", e.PodName, e.ResourceVersion), nil
	})

	cluster := &Cluster{
		Config:         cfg,
		Postgresql:     pgSpec,
		pgUsers:        make(map[string]spec.PgUser),
		systemUsers:    make(map[string]spec.PgUser),
		podSubscribers: make(map[spec.NamespacedName]chan spec.PodEvent),
		kubeResources: kubeResources{
			Secrets:   make(map[types.UID]*v1.Secret),
			Services:  make(map[PostgresRole]*v1.Service),
			Endpoints: make(map[PostgresRole]*v1.Endpoints)},
		userSyncStrategy: users.DefaultUserSyncStrategy{},
		deleteOptions:    &metav1.DeleteOptions{OrphanDependents: &orphanDependents},
		podEventsQueue:   podEventsQueue,
		KubeClient:       kubeClient,
	}
	cluster.logger = logger.WithField("pkg", "cluster").WithField("cluster-name", cluster.clusterName())
	cluster.teamsAPIClient = teams.NewTeamsAPI(cfg.OpConfig.TeamsAPIUrl, logger)
	cluster.oauthTokenGetter = NewSecretOauthTokenGetter(&kubeClient, cfg.OpConfig.OAuthTokenSecretName)
	cluster.patroni = patroni.New(cluster.logger)

	return cluster
}

func (c *Cluster) clusterName() spec.NamespacedName {
	return util.NameFromMeta(c.ObjectMeta)
}

func (c *Cluster) clusterNamespace() string {
	return c.ObjectMeta.Namespace
}

func (c *Cluster) teamName() string {
	// TODO: check Teams API for the actual name (in case the user passes an integer Id).
	return c.Spec.TeamID
}

func (c *Cluster) setProcessName(procName string, args ...interface{}) {
	c.processMu.Lock()
	defer c.processMu.Unlock()
	c.currentProcess = spec.Process{
		Name:      fmt.Sprintf(procName, args...),
		StartTime: time.Now(),
	}
}

func (c *Cluster) setStatus(status spec.PostgresStatus) {
	c.Status = status
	b, err := json.Marshal(status)
	if err != nil {
		c.logger.Fatalf("could not marshal status: %v", err)
	}
	request := []byte(fmt.Sprintf(`{"status": %s}`, string(b))) //TODO: Look into/wait for k8s go client methods

	_, err = c.KubeClient.CRDREST.Patch(types.MergePatchType).
		Namespace(c.Namespace).
		Resource(constants.CRDResource).
		Name(c.Name).
		Body(request).
		DoRaw()

	if k8sutil.ResourceNotFound(err) {
		c.logger.Warningf("could not set %q status for the non-existing cluster", status)
		return
	}

	if err != nil {
		c.logger.Warningf("could not set %q status for the cluster: %v", status, err)
	}
}

// initUsers populates c.systemUsers and c.pgUsers maps.
func (c *Cluster) initUsers() error {
	c.setProcessName("initializing users")

	// clear our the previous state of the cluster users (in case we are running a sync).
	c.systemUsers = map[string]spec.PgUser{}
	c.pgUsers = map[string]spec.PgUser{}

	c.initSystemUsers()

	if err := c.initInfrastructureRoles(); err != nil {
		return fmt.Errorf("could not init infrastructure roles: %v", err)
	}

	if err := c.initRobotUsers(); err != nil {
		return fmt.Errorf("could not init robot users: %v", err)
	}

	if err := c.initHumanUsers(); err != nil {
		return fmt.Errorf("could not init human users: %v", err)
	}

	return nil
}

// Create creates the new kubernetes objects associated with the cluster.
func (c *Cluster) Create() error {
	c.mu.Lock()
	defer c.mu.Unlock()
	var (
		err error

		service *v1.Service
		ep      *v1.Endpoints
		ss      *v1beta1.StatefulSet
	)

	defer func() {
		if err == nil {
			c.setStatus(spec.ClusterStatusRunning) //TODO: are you sure it's running?
		} else {
			c.setStatus(spec.ClusterStatusAddFailed)
		}
	}()

	c.setStatus(spec.ClusterStatusCreating)

	for _, role := range []PostgresRole{Master, Replica} {
		if role == Replica && !c.Spec.ReplicaLoadBalancer {
			continue
		}
		if c.Endpoints[role] != nil {
			return fmt.Errorf("%s endpoint already exists in the cluster", role)
		}
		ep, err = c.createEndpoint(role)
		if err != nil {
			return fmt.Errorf("could not create %s endpoint: %v", role, err)
		}
		c.logger.Infof("endpoint %q has been successfully created", util.NameFromMeta(ep.ObjectMeta))

		if c.Services[role] != nil {
			return fmt.Errorf("service already exists in the cluster")
		}
		service, err = c.createService(role)
		if err != nil {
			return fmt.Errorf("could not create %s service: %v", role, err)
		}
		c.logger.Infof("%s service %q has been successfully created", role, util.NameFromMeta(service.ObjectMeta))
	}

	if err = c.initUsers(); err != nil {
		return err
	}
	c.logger.Infof("users have been initialized")

	if err = c.syncSecrets(); err != nil {
		return fmt.Errorf("could not create secrets: %v", err)
	}
	c.logger.Infof("secrets have been successfully created")

	if c.PodDisruptionBudget != nil {
		return fmt.Errorf("pod disruption budget already exists in the cluster")
	}
	pdb, err := c.createPodDisruptionBudget()
	if err != nil {
		return fmt.Errorf("could not create pod disruption budget: %v", err)
	}
	c.logger.Infof("pod disruption budget %q has been successfully created", util.NameFromMeta(pdb.ObjectMeta))

	if c.Statefulset != nil {
		return fmt.Errorf("statefulset already exists in the cluster")
	}
	ss, err = c.createStatefulSet()
	if err != nil {
		return fmt.Errorf("could not create statefulset: %v", err)
	}
	c.logger.Infof("statefulset %q has been successfully created", util.NameFromMeta(ss.ObjectMeta))

	c.logger.Info("waiting for the cluster being ready")

	if err = c.waitStatefulsetPodsReady(); err != nil {
		c.logger.Errorf("failed to create cluster: %v", err)
		return err
	}
	c.logger.Infof("pods are ready")

	// create database objects unless we are running without pods or disabled that feature explicitely
	if !(c.databaseAccessDisabled() || c.getNumberOfInstances(&c.Spec) <= 0) {
		if err = c.createRoles(); err != nil {
			return fmt.Errorf("could not create users: %v", err)
		}
		c.logger.Infof("users have been successfully created")

		if err = c.syncDatabases(); err != nil {
			return fmt.Errorf("could not sync databases: %v", err)
		}
		c.logger.Infof("databases have been successfully created")
	}

	if err := c.listResources(); err != nil {
		c.logger.Errorf("could not list resources: %v", err)
	}

	return nil
}

func (c *Cluster) compareStatefulSetWith(statefulSet *v1beta1.StatefulSet) *compareStatefulsetResult {
	reasons := make([]string, 0)
	var match, needsRollUpdate, needsReplace bool

	match = true
	//TODO: improve me
	if *c.Statefulset.Spec.Replicas != *statefulSet.Spec.Replicas {
		match = false
		reasons = append(reasons, "new statefulset's number of replicas doesn't match the current one")
	}
	if len(c.Statefulset.Spec.Template.Spec.Containers) != len(statefulSet.Spec.Template.Spec.Containers) {
		needsRollUpdate = true
		reasons = append(reasons, "new statefulset's container specification doesn't match the current one")
	} else {
		needsRollUpdate, reasons = c.compareContainers(c.Statefulset, statefulSet)
	}
	if len(c.Statefulset.Spec.Template.Spec.Containers) == 0 {
		c.logger.Warningf("statefulset %q has no container", util.NameFromMeta(c.Statefulset.ObjectMeta))
		return &compareStatefulsetResult{}
	}
	// In the comparisons below, the needsReplace and needsRollUpdate flags are never reset, since checks fall through
	// and the combined effect of all the changes should be applied.
	// TODO: log all reasons for changing the statefulset, not just the last one.
	// TODO: make sure this is in sync with generatePodTemplate, ideally by using the same list of fields to generate
	// the template and the diff
	if c.Statefulset.Spec.Template.Spec.ServiceAccountName != statefulSet.Spec.Template.Spec.ServiceAccountName {
		needsReplace = true
		needsRollUpdate = true
		reasons = append(reasons, "new statefulset's serviceAccountName service asccount name doesn't match the current one")
	}
	if *c.Statefulset.Spec.Template.Spec.TerminationGracePeriodSeconds != *statefulSet.Spec.Template.Spec.TerminationGracePeriodSeconds {
		needsReplace = true
		needsRollUpdate = true
		reasons = append(reasons, "new statefulset's terminationGracePeriodSeconds  doesn't match the current one")
	}
	if !reflect.DeepEqual(c.Statefulset.Spec.Template.Spec.Affinity, statefulSet.Spec.Template.Spec.Affinity) {
		needsReplace = true
		needsRollUpdate = true
		reasons = append(reasons, "new statefulset's pod affinity doesn't match the current one")
	}

	// Some generated fields like creationTimestamp make it not possible to use DeepCompare on Spec.Template.ObjectMeta
	if !reflect.DeepEqual(c.Statefulset.Spec.Template.Labels, statefulSet.Spec.Template.Labels) {
		needsReplace = true
		needsRollUpdate = true
		reasons = append(reasons, "new statefulset's metadata labels doesn't match the current one")
	}
	if !reflect.DeepEqual(c.Statefulset.Spec.Template.Annotations, statefulSet.Spec.Template.Annotations) {
		needsRollUpdate = true
		needsReplace = true
		reasons = append(reasons, "new statefulset's metadata annotations doesn't match the current one")
	}
	if len(c.Statefulset.Spec.VolumeClaimTemplates) != len(statefulSet.Spec.VolumeClaimTemplates) {
		needsReplace = true
		reasons = append(reasons, "new statefulset's volumeClaimTemplates contains different number of volumes to the old one")
	}
	for i := 0; i < len(c.Statefulset.Spec.VolumeClaimTemplates); i++ {
		name := c.Statefulset.Spec.VolumeClaimTemplates[i].Name
		// Some generated fields like creationTimestamp make it not possible to use DeepCompare on ObjectMeta
		if name != statefulSet.Spec.VolumeClaimTemplates[i].Name {
			needsReplace = true
			reasons = append(reasons, fmt.Sprintf("new statefulset's name for volume %d doesn't match the current one", i))
			continue
		}
		if !reflect.DeepEqual(c.Statefulset.Spec.VolumeClaimTemplates[i].Annotations, statefulSet.Spec.VolumeClaimTemplates[i].Annotations) {
			needsReplace = true
			reasons = append(reasons, fmt.Sprintf("new statefulset's annotations for volume %q doesn't match the current one", name))
		}
		if !reflect.DeepEqual(c.Statefulset.Spec.VolumeClaimTemplates[i].Spec, statefulSet.Spec.VolumeClaimTemplates[i].Spec) {
			name := c.Statefulset.Spec.VolumeClaimTemplates[i].Name
			needsReplace = true
			reasons = append(reasons, fmt.Sprintf("new statefulset's volumeClaimTemplates specification for volume %q doesn't match the current one", name))
		}
	}

	if needsRollUpdate || needsReplace {
		match = false
	}

	return &compareStatefulsetResult{match: match, reasons: reasons, rollingUpdate: needsRollUpdate, replace: needsReplace}
}

type ContainerCondition func(a, b v1.Container) bool

type ContainerCheck struct {
	condition ContainerCondition
	reason    string
}

func NewCheck(msg string, cond ContainerCondition) ContainerCheck {
	return ContainerCheck{reason: msg, condition: cond}
}

// compareContainers: compare containers from two stateful sets
// and return:
// * whether or not roll update is needed
// * a list of reasons in a human readable format
func (c *Cluster) compareContainers(setA, setB *v1beta1.StatefulSet) (bool, []string) {
	reasons := make([]string, 0)
	needsRollUpdate := false
	checks := []ContainerCheck{
		NewCheck("new statefulset's container %d name doesn't match the current one",
			func(a, b v1.Container) bool { return a.Name != b.Name }),
		NewCheck("new statefulset's container %d image doesn't match the current one",
			func(a, b v1.Container) bool { return a.Image != b.Image }),
		NewCheck("new statefulset's container %d ports don't match the current one",
			func(a, b v1.Container) bool { return !reflect.DeepEqual(a.Ports, b.Ports) }),
		NewCheck("new statefulset's container %d resources don't match the current ones",
			func(a, b v1.Container) bool { return !compareResources(&a.Resources, &b.Resources) }),
		NewCheck("new statefulset's container %d environment doesn't match the current one",
			func(a, b v1.Container) bool { return !reflect.DeepEqual(a.Env, b.Env) }),
		NewCheck("new statefulset's container %d environment sources don't match the current one",
			func(a, b v1.Container) bool { return !reflect.DeepEqual(a.EnvFrom, b.EnvFrom) }),
	}

	for index, containerA := range setA.Spec.Template.Spec.Containers {
		containerB := setB.Spec.Template.Spec.Containers[index]
		for _, check := range checks {
			if check.condition(containerA, containerB) {
				needsRollUpdate = true
				reasons = append(reasons, fmt.Sprintf(check.reason, index))
			}
		}
	}

	return needsRollUpdate, reasons
}

func compareResources(a *v1.ResourceRequirements, b *v1.ResourceRequirements) (equal bool) {
	equal = true
	if a != nil {
		equal = compareResoucesAssumeFirstNotNil(a, b)
	}
	if equal && (b != nil) {
		equal = compareResoucesAssumeFirstNotNil(b, a)
	}

	return
}

func compareResoucesAssumeFirstNotNil(a *v1.ResourceRequirements, b *v1.ResourceRequirements) bool {
	if b == nil || (len(b.Requests) == 0) {
		return len(a.Requests) == 0
	}
	for k, v := range a.Requests {
		if (&v).Cmp(b.Requests[k]) != 0 {
			return false
		}
	}
	for k, v := range a.Limits {
		if (&v).Cmp(b.Limits[k]) != 0 {
			return false
		}
	}
	return true

}

// Update changes Kubernetes objects according to the new specification. Unlike the sync case, the missing object.
// (i.e. service) is treated as an error.
func (c *Cluster) Update(oldSpec, newSpec *spec.Postgresql) error {
	updateFailed := false

	c.mu.Lock()
	defer c.mu.Unlock()

	c.setStatus(spec.ClusterStatusUpdating)
	c.setSpec(newSpec)

	defer func() {
		if updateFailed {
			c.setStatus(spec.ClusterStatusUpdateFailed)
		} else if c.Status != spec.ClusterStatusRunning {
			c.setStatus(spec.ClusterStatusRunning)
		}
	}()

	if oldSpec.Spec.PgVersion != newSpec.Spec.PgVersion { // PG versions comparison
		c.logger.Warningf("postgresql version change(%q -> %q) has no effect", oldSpec.Spec.PgVersion, newSpec.Spec.PgVersion)
		//we need that hack to generate statefulset with the old version
		newSpec.Spec.PgVersion = oldSpec.Spec.PgVersion
	}

	// Service
	if !reflect.DeepEqual(c.generateService(Master, &oldSpec.Spec), c.generateService(Master, &newSpec.Spec)) ||
		!reflect.DeepEqual(c.generateService(Replica, &oldSpec.Spec), c.generateService(Replica, &newSpec.Spec)) ||
		oldSpec.Spec.ReplicaLoadBalancer != newSpec.Spec.ReplicaLoadBalancer {
		c.logger.Debugf("syncing services")
		if err := c.syncServices(); err != nil {
			c.logger.Errorf("could not sync services: %v", err)
			updateFailed = true
		}
	}

	if !reflect.DeepEqual(oldSpec.Spec.Users, newSpec.Spec.Users) {
		c.logger.Debugf("syncing secrets")
		if err := c.initUsers(); err != nil {
			c.logger.Errorf("could not init users: %v", err)
			updateFailed = true
		}

		c.logger.Debugf("syncing secrets")

		//TODO: mind the secrets of the deleted/new users
		if err := c.syncSecrets(); err != nil {
			c.logger.Errorf("could not sync secrets: %v", err)
			updateFailed = true
		}
	}

	// Volume
	if oldSpec.Spec.Size != newSpec.Spec.Size {
		c.logger.Debugf("syncing persistent volumes")
		c.logVolumeChanges(oldSpec.Spec.Volume, newSpec.Spec.Volume)

		if err := c.syncVolumes(); err != nil {
			c.logger.Errorf("could not sync persistent volumes: %v", err)
			updateFailed = true
		}
	}

	// Statefulset
	func() {
		oldSs, err := c.generateStatefulSet(&oldSpec.Spec)
		if err != nil {
			c.logger.Errorf("could not generate old statefulset spec: %v", err)
			updateFailed = true
			return
		}

		newSs, err := c.generateStatefulSet(&newSpec.Spec)
		if err != nil {
			c.logger.Errorf("could not generate new statefulset spec: %v", err)
			updateFailed = true
			return
		}

		if !reflect.DeepEqual(oldSs, newSs) {
			c.logger.Debugf("syncing statefulsets")
			// TODO: avoid generating the StatefulSet object twice by passing it to syncStatefulSet
			if err := c.syncStatefulSet(); err != nil {
				c.logger.Errorf("could not sync statefulsets: %v", err)
				updateFailed = true
			}
		}
	}()

	// Roles and Databases
	if !(c.databaseAccessDisabled() || c.getNumberOfInstances(&c.Spec) <= 0) {
		c.logger.Debugf("syncing roles")
		if err := c.syncRoles(); err != nil {
			c.logger.Errorf("could not sync roles: %v", err)
			updateFailed = true
		}
		if !reflect.DeepEqual(oldSpec.Spec.Databases, newSpec.Spec.Databases) {
			c.logger.Infof("syncing databases")
			if err := c.syncDatabases(); err != nil {
				c.logger.Errorf("could not sync databases: %v", err)
				updateFailed = true
			}
		}
	}

	return nil
}

// Delete deletes the cluster and cleans up all objects associated with it (including statefulsets).
// The deletion order here is somewhat significant, because Patroni, when running with the Kubernetes
// DCS, reuses the master's endpoint to store the leader related metadata. If we remove the endpoint
// before the pods, it will be re-created by the current master pod and will remain, obstructing the
// creation of the new cluster with the same name. Therefore, the endpoints should be deleted last.
func (c *Cluster) Delete() error {
	c.mu.Lock()
	defer c.mu.Unlock()

	if err := c.deleteStatefulSet(); err != nil {
		return fmt.Errorf("could not delete statefulset: %v", err)
	}

	for _, obj := range c.Secrets {
		if delete, user := c.shouldDeleteSecret(obj); !delete {
			c.logger.Infof("not removing secret %q for the system user %q", obj.GetName(), user)
			continue
		}
		if err := c.deleteSecret(obj); err != nil {
			return fmt.Errorf("could not delete secret: %v", err)
		}
	}

	if err := c.deletePodDisruptionBudget(); err != nil {
		return fmt.Errorf("could not delete pod disruption budget: %v", err)
	}

	for _, role := range []PostgresRole{Master, Replica} {
		if role == Replica && !c.Spec.ReplicaLoadBalancer {
			continue
		}

		if err := c.deleteEndpoint(role); err != nil {
			return fmt.Errorf("could not delete %s endpoint: %v", role, err)
		}

		if err := c.deleteService(role); err != nil {
			return fmt.Errorf("could not delete %s service: %v", role, err)
		}
	}

	if err := c.deletePatroniClusterObjects(); err != nil {
		return fmt.Errorf("could not remove leftover patroni objects; %v", err)
	}

	return nil
}

// ReceivePodEvent is called back by the controller in order to add the cluster's pod event to the queue.
func (c *Cluster) ReceivePodEvent(event spec.PodEvent) {
	if err := c.podEventsQueue.Add(event); err != nil {
		c.logger.Errorf("error when receiving pod events: %v", err)
	}
}

func (c *Cluster) processPodEvent(obj interface{}) error {
	event, ok := obj.(spec.PodEvent)
	if !ok {
		return fmt.Errorf("could not cast to PodEvent")
	}

	c.podSubscribersMu.RLock()
	subscriber, ok := c.podSubscribers[event.PodName]
	c.podSubscribersMu.RUnlock()
	if ok {
		subscriber <- event
	}

	return nil
}

// Run starts the pod event dispatching for the given cluster.
func (c *Cluster) Run(stopCh <-chan struct{}) {
	go c.processPodEventQueue(stopCh)
}

func (c *Cluster) processPodEventQueue(stopCh <-chan struct{}) {
	for {
		select {
		case <-stopCh:
			return
		default:
			if _, err := c.podEventsQueue.Pop(cache.PopProcessFunc(c.processPodEvent)); err != nil {
				c.logger.Errorf("error when processing pod event queue %v", err)
			}
		}
	}
}

func (c *Cluster) initSystemUsers() {
	// We don't actually use that to create users, delegating this
	// task to Patroni. Those definitions are only used to create
	// secrets, therefore, setting flags like SUPERUSER or REPLICATION
	// is not necessary here
	c.systemUsers[constants.SuperuserKeyName] = spec.PgUser{
		Origin:   spec.RoleOriginSystem,
		Name:     c.OpConfig.SuperUsername,
		Password: util.RandomPassword(constants.PasswordLength),
	}
	c.systemUsers[constants.ReplicationUserKeyName] = spec.PgUser{
		Origin:   spec.RoleOriginSystem,
		Name:     c.OpConfig.ReplicationUsername,
		Password: util.RandomPassword(constants.PasswordLength),
	}
}

func (c *Cluster) initRobotUsers() error {
	for username, userFlags := range c.Spec.Users {
		if !isValidUsername(username) {
			return fmt.Errorf("invalid username: %q", username)
		}

		if c.shouldAvoidProtectedOrSystemRole(username, "manifest robot role") {
			continue
		}
		flags, err := normalizeUserFlags(userFlags)
		if err != nil {
			return fmt.Errorf("invalid flags for user %q: %v", username, err)
		}
		newRole := spec.PgUser{
			Origin:   spec.RoleOriginManifest,
			Name:     username,
			Password: util.RandomPassword(constants.PasswordLength),
			Flags:    flags,
		}
		if _, present := c.pgUsers[username]; !present {
<<<<<<< HEAD
			c.pgUsers[username] = newRole
=======
			c.pgUsers[username] = spec.PgUser{
				Origin:   spec.RoleOriginManifest,
				Name:     username,
				Password: util.RandomPassword(constants.PasswordLength),
				Flags:    flags,
			}
>>>>>>> 6789f374
		} else {
			user := c.pgUsers[username]
			if mergeRole, err := c.mergeRoleDefinitions(&user, &newRole); err != nil {
				return err
			} else {
				c.pgUsers[username] = *mergeRole
			}
		}
	}
	return nil
}

func (c *Cluster) initHumanUsers() error {
	teamMembers, err := c.getTeamMembers()
	if err != nil {
		return fmt.Errorf("could not get list of team members: %v", err)
	}
	for _, username := range teamMembers {
		flags := []string{constants.RoleFlagLogin}
		memberOf := []string{c.OpConfig.PamRoleName}

		if c.shouldAvoidProtectedOrSystemRole(username, "API role") {
			continue
		}
		if c.OpConfig.EnableTeamSuperuser {
			flags = append(flags, constants.RoleFlagSuperuser)
		} else {
			if c.OpConfig.TeamAdminRole != "" {
				memberOf = append(memberOf, c.OpConfig.TeamAdminRole)
			}
		}

<<<<<<< HEAD
		newRole := spec.PgUser{
=======
		if _, present := c.pgUsers[username]; present {
			c.logger.Warnf("overwriting existing user %q with the data from the teams API", username)
		}

		c.pgUsers[username] = spec.PgUser{
>>>>>>> 6789f374
			Origin:     spec.RoleOriginTeamsAPI,
			Name:       username,
			Flags:      flags,
			MemberOf:   memberOf,
			Parameters: c.OpConfig.TeamAPIRoleConfiguration,
		}

		if _, present := c.pgUsers[username]; present {
			user := c.pgUsers[username]
			if mergeRole, err := c.mergeRoleDefinitions(&user, &newRole); err != nil {
				return err
			} else {
				c.pgUsers[username] = *mergeRole
			}
		} else {
			c.pgUsers[username] = newRole
		}
	}

	return nil
}

func (c *Cluster) initInfrastructureRoles() error {
	// add infrastucture roles from the operator's definition
	for username, data := range c.InfrastructureRoles {
		if !isValidUsername(username) {
			return fmt.Errorf("invalid username: '%v'", username)
		}
		if c.shouldAvoidProtectedOrSystemRole(username, "infrastructure role") {
			continue
		}
		flags, err := normalizeUserFlags(data.Flags)
		if err != nil {
			return fmt.Errorf("invalid flags for user '%v': %v", username, err)
		}
		data.Flags = flags
		c.pgUsers[username] = data
	}
	return nil
}

func (c *Cluster) mergeRoleDefinitions(roleA, roleB *spec.PgUser) (*spec.PgUser, error) {
	// human roles always win
	// infrastructure roles take precendence over the manifest roles
	if roleA.Name != roleB.Name {
		return nil, fmt.Errorf("could not merge role %#v with role %#v: role names don't match")
	}
	for _, origin := range []spec.RoleOrigin{spec.RoleOriginSystem, spec.RoleOriginTeamsAPI} {
		if roleA.Origin == origin {
			return roleA, nil
		}
		if roleB.Origin == origin {
			return roleB, nil
		}
	}
	// one of the roles originates from the manifest, another one from the infrastructure roles
	if roleA.Origin == spec.RoleOriginInfrastructure {
		roleA.Flags = roleB.Flags
		return roleA, nil
	} else if roleB.Origin == spec.RoleOriginInfrastructure {
		roleB.Flags = roleA.Flags
		return roleB, nil
	}
	return nil, fmt.Errorf("could not merge role %#v and role %#v: unexpected role types ", *roleA, *roleB)
}

func (c *Cluster) shouldAvoidProtectedOrSystemRole(username, purpose string) bool {
	if c.isProtectedUsername(username) {
		c.logger.Warnf("cannot initialize a new %s with the name of the protected user %q", purpose, username)
		return true
	}
	if c.isSystemUsername(username) {
		c.logger.Warnf("cannot initialize a new %s with the name of the system user %q", purpose, username)
		return true
	}
	return false
}

// GetCurrentProcess provides name of the last process of the cluster
func (c *Cluster) GetCurrentProcess() spec.Process {
	c.processMu.RLock()
	defer c.processMu.RUnlock()

	return c.currentProcess
}

// GetStatus provides status of the cluster
func (c *Cluster) GetStatus() *spec.ClusterStatus {
	return &spec.ClusterStatus{
		Cluster: c.Spec.ClusterName,
		Team:    c.Spec.TeamID,
		Status:  c.Status,
		Spec:    c.Spec,

		MasterService:       c.GetServiceMaster(),
		ReplicaService:      c.GetServiceReplica(),
		MasterEndpoint:      c.GetEndpointMaster(),
		ReplicaEndpoint:     c.GetEndpointReplica(),
		StatefulSet:         c.GetStatefulSet(),
		PodDisruptionBudget: c.GetPodDisruptionBudget(),
		CurrentProcess:      c.GetCurrentProcess(),

		Error: c.Error,
	}
}

// ManualFailover does manual failover to a candidate pod
func (c *Cluster) ManualFailover(curMaster *v1.Pod, candidate spec.NamespacedName) error {
	c.logger.Debugf("failing over from %q to %q", curMaster.Name, candidate)
	podLabelErr := make(chan error)
	stopCh := make(chan struct{})
	defer close(podLabelErr)

	go func() {
		ch := c.registerPodSubscriber(candidate)
		defer c.unregisterPodSubscriber(candidate)

		role := Master

		_, err := c.waitForPodLabel(ch, &role)

		select {
		case <-stopCh:
		case podLabelErr <- err:
		}
	}()

	if err := c.patroni.Failover(curMaster, candidate.Name); err != nil {
		close(stopCh)
		return fmt.Errorf("could not failover: %v", err)
	}
	c.logger.Debugf("successfully failed over from %q to %q", curMaster.Name, candidate)

	defer close(stopCh)

	if err := <-podLabelErr; err != nil {
		return fmt.Errorf("could not get master pod label: %v", err)
	}

	return nil
}

// Lock locks the cluster
func (c *Cluster) Lock() {
	c.mu.Lock()
}

// Unlock unlocks the cluster
func (c *Cluster) Unlock() {
	c.mu.Unlock()
}

func (c *Cluster) shouldDeleteSecret(secret *v1.Secret) (delete bool, userName string) {
	secretUser := string(secret.Data["username"])
	return (secretUser != c.OpConfig.ReplicationUsername && secretUser != c.OpConfig.SuperUsername), secretUser
}

type simpleActionWithResult func() error

type ClusterObjectGet func(name string) (spec.NamespacedName, error)

type ClusterObjectDelete func(name string) error

func (c *Cluster) deletePatroniClusterObjects() error {
	// TODO: figure out how to remove leftover patroni objects in other cases
	if !c.patroniUsesKubernetes() {
		c.logger.Infof("not cleaning up Etcd Patroni objects on cluster delete")
	}
	c.logger.Debugf("removing leftover Patroni objects (endpoints or configmaps)")
	for _, deleter := range []simpleActionWithResult{c.deletePatroniClusterEndpoints, c.deletePatroniClusterConfigMaps} {
		if err := deleter(); err != nil {
			return err
		}
	}
	return nil
}

func (c *Cluster) deleteClusterObject(
	get ClusterObjectGet,
	del ClusterObjectDelete,
	objType string) error {
	for _, suffix := range patroniObjectSuffixes {
		name := fmt.Sprintf("%s-%s", c.Name, suffix)

		if namespacedName, err := get(name); err == nil {
			c.logger.Debugf("deleting Patroni cluster object %q with name %q",
				objType, namespacedName)

			if err = del(name); err != nil {
				return fmt.Errorf("could not Patroni delete cluster object %q with name %q: %v",
					objType, namespacedName, err)
			}

		} else if !k8sutil.ResourceNotFound(err) {
			return fmt.Errorf("could not fetch Patroni Endpoint %q: %v",
				namespacedName, err)
		}
	}
	return nil
}

func (c *Cluster) deletePatroniClusterEndpoints() error {
	get := func(name string) (spec.NamespacedName, error) {
		ep, err := c.KubeClient.Endpoints(c.Namespace).Get(name, metav1.GetOptions{})
		return util.NameFromMeta(ep.ObjectMeta), err
	}

	delete := func(name string) error {
		return c.KubeClient.Endpoints(c.Namespace).Delete(name, c.deleteOptions)
	}

	return c.deleteClusterObject(get, delete, "endpoint")
}

func (c *Cluster) deletePatroniClusterConfigMaps() error {
	get := func(name string) (spec.NamespacedName, error) {
		cm, err := c.KubeClient.ConfigMaps(c.Namespace).Get(name, metav1.GetOptions{})
		return util.NameFromMeta(cm.ObjectMeta), err
	}

	delete := func(name string) error {
		return c.KubeClient.ConfigMaps(c.Namespace).Delete(name, c.deleteOptions)
	}

	return c.deleteClusterObject(get, delete, "configmap")
}<|MERGE_RESOLUTION|>--- conflicted
+++ resolved
@@ -687,16 +687,7 @@
 			Flags:    flags,
 		}
 		if _, present := c.pgUsers[username]; !present {
-<<<<<<< HEAD
 			c.pgUsers[username] = newRole
-=======
-			c.pgUsers[username] = spec.PgUser{
-				Origin:   spec.RoleOriginManifest,
-				Name:     username,
-				Password: util.RandomPassword(constants.PasswordLength),
-				Flags:    flags,
-			}
->>>>>>> 6789f374
 		} else {
 			user := c.pgUsers[username]
 			if mergeRole, err := c.mergeRoleDefinitions(&user, &newRole); err != nil {
@@ -729,15 +720,7 @@
 			}
 		}
 
-<<<<<<< HEAD
 		newRole := spec.PgUser{
-=======
-		if _, present := c.pgUsers[username]; present {
-			c.logger.Warnf("overwriting existing user %q with the data from the teams API", username)
-		}
-
-		c.pgUsers[username] = spec.PgUser{
->>>>>>> 6789f374
 			Origin:     spec.RoleOriginTeamsAPI,
 			Name:       username,
 			Flags:      flags,
