package cluster

import (
	"context"
	"encoding/json"
	"fmt"
	"path"
	"sort"
	"strconv"
	"strings"

	"github.com/sirupsen/logrus"

	appsv1 "k8s.io/api/apps/v1"
	v1 "k8s.io/api/core/v1"
	policybeta1 "k8s.io/api/policy/v1beta1"
	"k8s.io/apimachinery/pkg/api/resource"
	metav1 "k8s.io/apimachinery/pkg/apis/meta/v1"
	"k8s.io/apimachinery/pkg/types"
	"k8s.io/apimachinery/pkg/util/intstr"

	acidv1 "github.com/zalando/postgres-operator/pkg/apis/acid.zalan.do/v1"
	"github.com/zalando/postgres-operator/pkg/spec"
	"github.com/zalando/postgres-operator/pkg/util"
	"github.com/zalando/postgres-operator/pkg/util/config"
	"github.com/zalando/postgres-operator/pkg/util/constants"
	"github.com/zalando/postgres-operator/pkg/util/k8sutil"
	batchv1 "k8s.io/api/batch/v1"
	batchv1beta1 "k8s.io/api/batch/v1beta1"
	"k8s.io/apimachinery/pkg/labels"
)

const (
	pgBinariesLocationTemplate       = "/usr/lib/postgresql/%v/bin"
	patroniPGBinariesParameterName   = "bin_dir"
	patroniPGParametersParameterName = "parameters"
	patroniPGHBAConfParameterName    = "pg_hba"
	localHost                        = "127.0.0.1/32"
	connectionPoolerContainer        = "connection-pooler"
	pgPort                           = 5432
)

type pgUser struct {
	Password string   `json:"password"`
	Options  []string `json:"options"`
}

type patroniDCS struct {
	TTL                      uint32                       `json:"ttl,omitempty"`
	LoopWait                 uint32                       `json:"loop_wait,omitempty"`
	RetryTimeout             uint32                       `json:"retry_timeout,omitempty"`
	MaximumLagOnFailover     float32                      `json:"maximum_lag_on_failover,omitempty"`
	SynchronousMode          bool                         `json:"synchronous_mode,omitempty"`
	SynchronousModeStrict    bool                         `json:"synchronous_mode_strict,omitempty"`
	PGBootstrapConfiguration map[string]interface{}       `json:"postgresql,omitempty"`
	Slots                    map[string]map[string]string `json:"slots,omitempty"`
}

type pgBootstrap struct {
	Initdb []interface{}     `json:"initdb"`
	Users  map[string]pgUser `json:"users"`
	DCS    patroniDCS        `json:"dcs,omitempty"`
}

type spiloConfiguration struct {
	PgLocalConfiguration map[string]interface{} `json:"postgresql"`
	Bootstrap            pgBootstrap            `json:"bootstrap"`
}

func (c *Cluster) containerName() string {
	return "postgres"
}

func (c *Cluster) statefulSetName() string {
	return c.Name
}

func (c *Cluster) endpointName(role PostgresRole) string {
	name := c.Name
	if role == Replica {
		name = name + "-repl"
	}

	return name
}

func (c *Cluster) serviceName(role PostgresRole) string {
	name := c.Name
	if role == Replica {
		name = name + "-repl"
	}

	return name
}

func (c *Cluster) serviceAddress(role PostgresRole) string {
	service, exist := c.Services[role]

	if exist {
		return service.ObjectMeta.Name
	}

	c.logger.Warningf("No service for role %s", role)
	return ""
}

func (c *Cluster) servicePort(role PostgresRole) string {
	service, exist := c.Services[role]

	if exist {
		return fmt.Sprint(service.Spec.Ports[0].Port)
	}

	c.logger.Warningf("No service for role %s", role)
	return ""
}

func (c *Cluster) podDisruptionBudgetName() string {
	return c.OpConfig.PDBNameFormat.Format("cluster", c.Name)
}

func (c *Cluster) makeDefaultResources() acidv1.Resources {

	config := c.OpConfig

	defaultRequests := acidv1.ResourceDescription{
		CPU:    config.Resources.DefaultCPURequest,
		Memory: config.Resources.DefaultMemoryRequest,
	}
	defaultLimits := acidv1.ResourceDescription{
		CPU:    config.Resources.DefaultCPULimit,
		Memory: config.Resources.DefaultMemoryLimit,
	}

	return acidv1.Resources{
		ResourceRequests: defaultRequests,
		ResourceLimits:   defaultLimits,
	}
}

func generateResourceRequirements(resources acidv1.Resources, defaultResources acidv1.Resources) (*v1.ResourceRequirements, error) {
	var err error

	specRequests := resources.ResourceRequests
	specLimits := resources.ResourceLimits

	result := v1.ResourceRequirements{}

	result.Requests, err = fillResourceList(specRequests, defaultResources.ResourceRequests)
	if err != nil {
		return nil, fmt.Errorf("could not fill resource requests: %v", err)
	}

	result.Limits, err = fillResourceList(specLimits, defaultResources.ResourceLimits)
	if err != nil {
		return nil, fmt.Errorf("could not fill resource limits: %v", err)
	}

	return &result, nil
}

func fillResourceList(spec acidv1.ResourceDescription, defaults acidv1.ResourceDescription) (v1.ResourceList, error) {
	var err error
	requests := v1.ResourceList{}

	if spec.CPU != "" {
		requests[v1.ResourceCPU], err = resource.ParseQuantity(spec.CPU)
		if err != nil {
			return nil, fmt.Errorf("could not parse CPU quantity: %v", err)
		}
	} else {
		requests[v1.ResourceCPU], err = resource.ParseQuantity(defaults.CPU)
		if err != nil {
			return nil, fmt.Errorf("could not parse default CPU quantity: %v", err)
		}
	}
	if spec.Memory != "" {
		requests[v1.ResourceMemory], err = resource.ParseQuantity(spec.Memory)
		if err != nil {
			return nil, fmt.Errorf("could not parse memory quantity: %v", err)
		}
	} else {
		requests[v1.ResourceMemory], err = resource.ParseQuantity(defaults.Memory)
		if err != nil {
			return nil, fmt.Errorf("could not parse default memory quantity: %v", err)
		}
	}

	return requests, nil
}

func generateSpiloJSONConfiguration(pg *acidv1.PostgresqlParam, patroni *acidv1.Patroni, pamRoleName string, logger *logrus.Entry) (string, error) {
	config := spiloConfiguration{}

	config.Bootstrap = pgBootstrap{}

	config.Bootstrap.Initdb = []interface{}{map[string]string{"auth-host": "md5"},
		map[string]string{"auth-local": "trust"}}

	initdbOptionNames := []string{}

	for k := range patroni.InitDB {
		initdbOptionNames = append(initdbOptionNames, k)
	}
	/* We need to sort the user-defined options to more easily compare the resulting specs */
	sort.Strings(initdbOptionNames)

	// Initdb parameters in the manifest take priority over the default ones
	// The whole type switch dance is caused by the ability to specify both
	// maps and normal string items in the array of initdb options. We need
	// both to convert the initial key-value to strings when necessary, and
	// to de-duplicate the options supplied.
PatroniInitDBParams:
	for _, k := range initdbOptionNames {
		v := patroni.InitDB[k]
		for i, defaultParam := range config.Bootstrap.Initdb {
			switch defaultParam.(type) {
			case map[string]string:
				{
					for k1 := range defaultParam.(map[string]string) {
						if k1 == k {
							(config.Bootstrap.Initdb[i]).(map[string]string)[k] = v
							continue PatroniInitDBParams
						}
					}
				}
			case string:
				{
					/* if the option already occurs in the list */
					if defaultParam.(string) == v {
						continue PatroniInitDBParams
					}
				}
			default:
				logger.Warningf("unsupported type for initdb configuration item %s: %T", defaultParam, defaultParam)
				continue PatroniInitDBParams
			}
		}
		// The following options are known to have no parameters
		if v == "true" {
			switch k {
			case "data-checksums", "debug", "no-locale", "noclean", "nosync", "sync-only":
				config.Bootstrap.Initdb = append(config.Bootstrap.Initdb, k)
				continue
			}
		}
		config.Bootstrap.Initdb = append(config.Bootstrap.Initdb, map[string]string{k: v})
	}

	if patroni.MaximumLagOnFailover >= 0 {
		config.Bootstrap.DCS.MaximumLagOnFailover = patroni.MaximumLagOnFailover
	}
	if patroni.LoopWait != 0 {
		config.Bootstrap.DCS.LoopWait = patroni.LoopWait
	}
	if patroni.RetryTimeout != 0 {
		config.Bootstrap.DCS.RetryTimeout = patroni.RetryTimeout
	}
	if patroni.TTL != 0 {
		config.Bootstrap.DCS.TTL = patroni.TTL
	}
	if patroni.Slots != nil {
		config.Bootstrap.DCS.Slots = patroni.Slots
	}
	if patroni.SynchronousMode {
		config.Bootstrap.DCS.SynchronousMode = patroni.SynchronousMode
	}
	if patroni.SynchronousModeStrict != false {
		config.Bootstrap.DCS.SynchronousModeStrict = patroni.SynchronousModeStrict
	}

	config.PgLocalConfiguration = make(map[string]interface{})
	config.PgLocalConfiguration[patroniPGBinariesParameterName] = fmt.Sprintf(pgBinariesLocationTemplate, pg.PgVersion)
	if len(pg.Parameters) > 0 {
		local, bootstrap := getLocalAndBoostrapPostgreSQLParameters(pg.Parameters)

		if len(local) > 0 {
			config.PgLocalConfiguration[patroniPGParametersParameterName] = local
		}
		if len(bootstrap) > 0 {
			config.Bootstrap.DCS.PGBootstrapConfiguration = make(map[string]interface{})
			config.Bootstrap.DCS.PGBootstrapConfiguration[patroniPGParametersParameterName] = bootstrap
		}
	}
	// Patroni gives us a choice of writing pg_hba.conf to either the bootstrap section or to the local postgresql one.
	// We choose the local one, because we need Patroni to change pg_hba.conf in PostgreSQL after the user changes the
	// relevant section in the manifest.
	if len(patroni.PgHba) > 0 {
		config.PgLocalConfiguration[patroniPGHBAConfParameterName] = patroni.PgHba
	}

	config.Bootstrap.Users = map[string]pgUser{
		pamRoleName: {
			Password: "",
			Options:  []string{constants.RoleFlagCreateDB, constants.RoleFlagNoLogin},
		},
	}

	res, err := json.Marshal(config)
	return string(res), err
}

func getLocalAndBoostrapPostgreSQLParameters(parameters map[string]string) (local, bootstrap map[string]string) {
	local = make(map[string]string)
	bootstrap = make(map[string]string)
	for param, val := range parameters {
		if isBootstrapOnlyParameter(param) {
			bootstrap[param] = val
		} else {
			local[param] = val
		}
	}
	return
}

func nodeAffinity(nodeReadinessLabel map[string]string) *v1.Affinity {
	matchExpressions := make([]v1.NodeSelectorRequirement, 0)
	if len(nodeReadinessLabel) == 0 {
		return nil
	}
	for k, v := range nodeReadinessLabel {
		matchExpressions = append(matchExpressions, v1.NodeSelectorRequirement{
			Key:      k,
			Operator: v1.NodeSelectorOpIn,
			Values:   []string{v},
		})
	}

	return &v1.Affinity{
		NodeAffinity: &v1.NodeAffinity{
			RequiredDuringSchedulingIgnoredDuringExecution: &v1.NodeSelector{
				NodeSelectorTerms: []v1.NodeSelectorTerm{{MatchExpressions: matchExpressions}},
			},
		},
	}
}

func generatePodAffinity(labels labels.Set, topologyKey string, nodeAffinity *v1.Affinity) *v1.Affinity {
	// generate pod anti-affinity to avoid multiple pods of the same Postgres cluster in the same topology , e.g. node
	podAffinity := v1.Affinity{
		PodAntiAffinity: &v1.PodAntiAffinity{
			RequiredDuringSchedulingIgnoredDuringExecution: []v1.PodAffinityTerm{{
				LabelSelector: &metav1.LabelSelector{
					MatchLabels: labels,
				},
				TopologyKey: topologyKey,
			}},
		},
	}

	if nodeAffinity != nil && nodeAffinity.NodeAffinity != nil {
		podAffinity.NodeAffinity = nodeAffinity.NodeAffinity
	}

	return &podAffinity
}

func tolerations(tolerationsSpec *[]v1.Toleration, podToleration map[string]string) []v1.Toleration {
	// allow to override tolerations by postgresql manifest
	if len(*tolerationsSpec) > 0 {
		return *tolerationsSpec
	}

	if len(podToleration["key"]) > 0 ||
		len(podToleration["operator"]) > 0 ||
		len(podToleration["value"]) > 0 ||
		len(podToleration["effect"]) > 0 {

		return []v1.Toleration{
			{
				Key:      podToleration["key"],
				Operator: v1.TolerationOperator(podToleration["operator"]),
				Value:    podToleration["value"],
				Effect:   v1.TaintEffect(podToleration["effect"]),
			},
		}
	}

	return []v1.Toleration{}
}

// isBootstrapOnlyParameter checks against special Patroni bootstrap parameters.
// Those parameters must go to the bootstrap/dcs/postgresql/parameters section.
// See http://patroni.readthedocs.io/en/latest/dynamic_configuration.html.
func isBootstrapOnlyParameter(param string) bool {
	return param == "max_connections" ||
		param == "max_locks_per_transaction" ||
		param == "max_worker_processes" ||
		param == "max_prepared_transactions" ||
		param == "wal_level" ||
		param == "wal_log_hints" ||
		param == "track_commit_timestamp"
}

func generateVolumeMounts(volume acidv1.Volume) []v1.VolumeMount {
	return []v1.VolumeMount{
		{
			Name:      constants.DataVolumeName,
			MountPath: constants.PostgresDataMount, //TODO: fetch from manifest
			SubPath:   volume.SubPath,
		},
	}
}

func generateContainer(
	name string,
	dockerImage *string,
	resourceRequirements *v1.ResourceRequirements,
	envVars []v1.EnvVar,
	volumeMounts []v1.VolumeMount,
	privilegedMode bool,
) *v1.Container {
	return &v1.Container{
		Name:            name,
		Image:           *dockerImage,
		ImagePullPolicy: v1.PullIfNotPresent,
		Resources:       *resourceRequirements,
		Ports: []v1.ContainerPort{
			{
				ContainerPort: 8008,
				Protocol:      v1.ProtocolTCP,
			},
			{
				ContainerPort: 5432,
				Protocol:      v1.ProtocolTCP,
			},
			{
				ContainerPort: 8080,
				Protocol:      v1.ProtocolTCP,
			},
		},
		VolumeMounts: volumeMounts,
		Env:          envVars,
		SecurityContext: &v1.SecurityContext{
			Privileged:             &privilegedMode,
			ReadOnlyRootFilesystem: util.False(),
		},
	}
}

func generateSidecarContainers(sidecars []acidv1.Sidecar,
	defaultResources acidv1.Resources, startIndex int, logger *logrus.Entry) ([]v1.Container, error) {

	if len(sidecars) > 0 {
		result := make([]v1.Container, 0)
		for index, sidecar := range sidecars {

			resources, err := generateResourceRequirements(
				makeResources(
					sidecar.Resources.ResourceRequests.CPU,
					sidecar.Resources.ResourceRequests.Memory,
					sidecar.Resources.ResourceLimits.CPU,
					sidecar.Resources.ResourceLimits.Memory,
				),
				defaultResources,
			)
			if err != nil {
				return nil, err
			}

			sc := getSidecarContainer(sidecar, startIndex+index, resources)
			result = append(result, *sc)
		}
		return result, nil
	}
	return nil, nil
}

// adds common fields to sidecars
func patchSidecarContainers(in []v1.Container, volumeMounts []v1.VolumeMount, superUserName string, credentialsSecretName string, logger *logrus.Entry) []v1.Container {
	result := []v1.Container{}

	for _, container := range in {
		container.VolumeMounts = append(container.VolumeMounts, volumeMounts...)
		env := []v1.EnvVar{
			{
				Name: "POD_NAME",
				ValueFrom: &v1.EnvVarSource{
					FieldRef: &v1.ObjectFieldSelector{
						APIVersion: "v1",
						FieldPath:  "metadata.name",
					},
				},
			},
			{
				Name: "POD_NAMESPACE",
				ValueFrom: &v1.EnvVarSource{
					FieldRef: &v1.ObjectFieldSelector{
						APIVersion: "v1",
						FieldPath:  "metadata.namespace",
					},
				},
			},
			{
				Name:  "POSTGRES_USER",
				Value: superUserName,
			},
			{
				Name: "POSTGRES_PASSWORD",
				ValueFrom: &v1.EnvVarSource{
					SecretKeyRef: &v1.SecretKeySelector{
						LocalObjectReference: v1.LocalObjectReference{
							Name: credentialsSecretName,
						},
						Key: "password",
					},
				},
			},
		}
		mergedEnv := append(env, container.Env...)
		container.Env = deduplicateEnvVars(mergedEnv, container.Name, logger)
		result = append(result, container)
	}

	return result
}

// Check whether or not we're requested to mount an shm volume,
// taking into account that PostgreSQL manifest has precedence.
func mountShmVolumeNeeded(opConfig config.Config, spec *acidv1.PostgresSpec) *bool {
	if spec.ShmVolume != nil && *spec.ShmVolume {
		return spec.ShmVolume
	}

	return opConfig.ShmVolume
}

func (c *Cluster) generatePodTemplate(
	namespace string,
	labels labels.Set,
	annotations map[string]string,
	spiloContainer *v1.Container,
	initContainers []v1.Container,
	sidecarContainers []v1.Container,
	tolerationsSpec *[]v1.Toleration,
	spiloRunAsUser *int64,
	spiloRunAsGroup *int64,
	spiloFSGroup *int64,
	nodeAffinity *v1.Affinity,
	terminateGracePeriod int64,
	podServiceAccountName string,
	kubeIAMRole string,
	priorityClassName string,
	shmVolume *bool,
	podAntiAffinity bool,
	podAntiAffinityTopologyKey string,
	additionalSecretMount string,
	additionalSecretMountPath string,
	additionalVolumes []acidv1.AdditionalVolume,
) (*v1.PodTemplateSpec, error) {

	terminateGracePeriodSeconds := terminateGracePeriod
	containers := []v1.Container{*spiloContainer}
	containers = append(containers, sidecarContainers...)
	securityContext := v1.PodSecurityContext{}

	if spiloRunAsUser != nil {
		securityContext.RunAsUser = spiloRunAsUser
	}

	if spiloRunAsGroup != nil {
		securityContext.RunAsGroup = spiloRunAsGroup
	}

	if spiloFSGroup != nil {
		securityContext.FSGroup = spiloFSGroup
	}

	podSpec := v1.PodSpec{
		ServiceAccountName:            podServiceAccountName,
		TerminationGracePeriodSeconds: &terminateGracePeriodSeconds,
		Containers:                    containers,
		InitContainers:                initContainers,
		Tolerations:                   *tolerationsSpec,
		SecurityContext:               &securityContext,
	}

	if shmVolume != nil && *shmVolume {
		addShmVolume(&podSpec)
	}

	if podAntiAffinity {
		podSpec.Affinity = generatePodAffinity(labels, podAntiAffinityTopologyKey, nodeAffinity)
	} else if nodeAffinity != nil {
		podSpec.Affinity = nodeAffinity
	}

	if priorityClassName != "" {
		podSpec.PriorityClassName = priorityClassName
	}

	if additionalSecretMount != "" {
		addSecretVolume(&podSpec, additionalSecretMount, additionalSecretMountPath)
	}

	if additionalVolumes != nil {
		c.addAdditionalVolumes(&podSpec, additionalVolumes)
	}

	template := v1.PodTemplateSpec{
		ObjectMeta: metav1.ObjectMeta{
			Labels:      labels,
			Namespace:   namespace,
			Annotations: annotations,
		},
		Spec: podSpec,
	}
	if kubeIAMRole != "" {
		if template.Annotations == nil {
			template.Annotations = make(map[string]string)
		}
		template.Annotations[constants.KubeIAmAnnotation] = kubeIAMRole
	}

	return &template, nil
}

// generatePodEnvVars generates environment variables for the Spilo Pod
func (c *Cluster) generateSpiloPodEnvVars(uid types.UID, spiloConfiguration string, cloneDescription *acidv1.CloneDescription, standbyDescription *acidv1.StandbyDescription, customPodEnvVarsList []v1.EnvVar) []v1.EnvVar {
	envVars := []v1.EnvVar{
		{
			Name:  "SCOPE",
			Value: c.Name,
		},
		{
			Name:  "PGROOT",
			Value: constants.PostgresDataPath,
		},
		{
			Name: "POD_IP",
			ValueFrom: &v1.EnvVarSource{
				FieldRef: &v1.ObjectFieldSelector{
					APIVersion: "v1",
					FieldPath:  "status.podIP",
				},
			},
		},
		{
			Name: "POD_NAMESPACE",
			ValueFrom: &v1.EnvVarSource{
				FieldRef: &v1.ObjectFieldSelector{
					APIVersion: "v1",
					FieldPath:  "metadata.namespace",
				},
			},
		},
		{
			Name:  "PGUSER_SUPERUSER",
			Value: c.OpConfig.SuperUsername,
		},
		{
			Name:  "KUBERNETES_SCOPE_LABEL",
			Value: c.OpConfig.ClusterNameLabel,
		},
		{
			Name:  "KUBERNETES_ROLE_LABEL",
			Value: c.OpConfig.PodRoleLabel,
		},
		{
			Name: "PGPASSWORD_SUPERUSER",
			ValueFrom: &v1.EnvVarSource{
				SecretKeyRef: &v1.SecretKeySelector{
					LocalObjectReference: v1.LocalObjectReference{
						Name: c.credentialSecretName(c.OpConfig.SuperUsername),
					},
					Key: "password",
				},
			},
		},
		{
			Name:  "PGUSER_STANDBY",
			Value: c.OpConfig.ReplicationUsername,
		},
		{
			Name: "PGPASSWORD_STANDBY",
			ValueFrom: &v1.EnvVarSource{
				SecretKeyRef: &v1.SecretKeySelector{
					LocalObjectReference: v1.LocalObjectReference{
						Name: c.credentialSecretName(c.OpConfig.ReplicationUsername),
					},
					Key: "password",
				},
			},
		},
		{
			Name:  "PAM_OAUTH2",
			Value: c.OpConfig.PamConfiguration,
		},
		{
			Name:  "HUMAN_ROLE",
			Value: c.OpConfig.PamRoleName,
		},
	}
	// Spilo expects cluster labels as JSON
	if clusterLabels, err := json.Marshal(labels.Set(c.OpConfig.ClusterLabels)); err != nil {
		envVars = append(envVars, v1.EnvVar{Name: "KUBERNETES_LABELS", Value: labels.Set(c.OpConfig.ClusterLabels).String()})
	} else {
		envVars = append(envVars, v1.EnvVar{Name: "KUBERNETES_LABELS", Value: string(clusterLabels)})
	}
	if spiloConfiguration != "" {
		envVars = append(envVars, v1.EnvVar{Name: "SPILO_CONFIGURATION", Value: spiloConfiguration})
	}

	if c.patroniUsesKubernetes() {
		envVars = append(envVars, v1.EnvVar{Name: "DCS_ENABLE_KUBERNETES_API", Value: "true"})
	} else {
		envVars = append(envVars, v1.EnvVar{Name: "ETCD_HOST", Value: c.OpConfig.EtcdHost})
	}

	if c.patroniKubernetesUseConfigMaps() {
		envVars = append(envVars, v1.EnvVar{Name: "KUBERNETES_USE_CONFIGMAPS", Value: "true"})
	}

	if cloneDescription != nil && cloneDescription.ClusterName != "" {
		envVars = append(envVars, c.generateCloneEnvironment(cloneDescription)...)
	}

	if c.Spec.StandbyCluster != nil {
		envVars = append(envVars, c.generateStandbyEnvironment(standbyDescription)...)
	}

	// add vars taken from pod_environment_configmap and pod_environment_secret first
	// (to allow them to override the globals set in the operator config)
	if len(customPodEnvVarsList) > 0 {
		envVars = append(envVars, customPodEnvVarsList...)
	}

	if c.OpConfig.WALES3Bucket != "" {
		envVars = append(envVars, v1.EnvVar{Name: "WAL_S3_BUCKET", Value: c.OpConfig.WALES3Bucket})
		envVars = append(envVars, v1.EnvVar{Name: "WAL_BUCKET_SCOPE_SUFFIX", Value: getBucketScopeSuffix(string(uid))})
		envVars = append(envVars, v1.EnvVar{Name: "WAL_BUCKET_SCOPE_PREFIX", Value: ""})
	}

	if c.OpConfig.WALGSBucket != "" {
		envVars = append(envVars, v1.EnvVar{Name: "WAL_GS_BUCKET", Value: c.OpConfig.WALGSBucket})
		envVars = append(envVars, v1.EnvVar{Name: "WAL_BUCKET_SCOPE_SUFFIX", Value: getBucketScopeSuffix(string(uid))})
		envVars = append(envVars, v1.EnvVar{Name: "WAL_BUCKET_SCOPE_PREFIX", Value: ""})
	}

	if c.OpConfig.GCPCredentials != "" {
		envVars = append(envVars, v1.EnvVar{Name: "GOOGLE_APPLICATION_CREDENTIALS", Value: c.OpConfig.GCPCredentials})
	}

	if c.OpConfig.LogS3Bucket != "" {
		envVars = append(envVars, v1.EnvVar{Name: "LOG_S3_BUCKET", Value: c.OpConfig.LogS3Bucket})
		envVars = append(envVars, v1.EnvVar{Name: "LOG_BUCKET_SCOPE_SUFFIX", Value: getBucketScopeSuffix(string(uid))})
		envVars = append(envVars, v1.EnvVar{Name: "LOG_BUCKET_SCOPE_PREFIX", Value: ""})
	}

	return envVars
}

// deduplicateEnvVars makes sure there are no duplicate in the target envVar array. While Kubernetes already
// deduplicates variables defined in a container, it leaves the last definition in the list and this behavior is not
// well-documented, which means that the behavior can be reversed at some point (it may also start producing an error).
// Therefore, the merge is done by the operator, the entries that are ahead in the passed list take priority over those
// that are behind, and only the name is considered in order to eliminate duplicates.
func deduplicateEnvVars(input []v1.EnvVar, containerName string, logger *logrus.Entry) []v1.EnvVar {
	result := make([]v1.EnvVar, 0)
	names := make(map[string]int)

	for i, va := range input {
		if names[va.Name] == 0 {
			names[va.Name]++
			result = append(result, input[i])
		} else if names[va.Name] == 1 {
			names[va.Name]++

			// Some variables (those to configure the WAL_ and LOG_ shipping) may be overwritten, only log as info
			if strings.HasPrefix(va.Name, "WAL_") || strings.HasPrefix(va.Name, "LOG_") {
				logger.Infof("global variable %q has been overwritten by configmap/secret for container %q",
					va.Name, containerName)
			} else {
				logger.Warningf("variable %q is defined in %q more than once, the subsequent definitions are ignored",
					va.Name, containerName)
			}
		}
	}
	return result
}

// Return list of variables the pod recieved from the configured ConfigMap
func (c *Cluster) getPodEnvironmentConfigMapVariables() ([]v1.EnvVar, error) {
	configMapPodEnvVarsList := make([]v1.EnvVar, 0)

	if c.OpConfig.PodEnvironmentConfigMap.Name == "" {
		return configMapPodEnvVarsList, nil
	}

	cm, err := c.KubeClient.ConfigMaps(c.OpConfig.PodEnvironmentConfigMap.Namespace).Get(
		context.TODO(),
		c.OpConfig.PodEnvironmentConfigMap.Name,
		metav1.GetOptions{})
	if err != nil {
		// if not found, try again using the cluster's namespace if it's different (old behavior)
		if k8sutil.ResourceNotFound(err) && c.Namespace != c.OpConfig.PodEnvironmentConfigMap.Namespace {
			cm, err = c.KubeClient.ConfigMaps(c.Namespace).Get(
				context.TODO(),
				c.OpConfig.PodEnvironmentConfigMap.Name,
				metav1.GetOptions{})
		}
		if err != nil {
			return nil, fmt.Errorf("could not read PodEnvironmentConfigMap: %v", err)
		}
	}
	for k, v := range cm.Data {
		configMapPodEnvVarsList = append(configMapPodEnvVarsList, v1.EnvVar{Name: k, Value: v})
	}
	return configMapPodEnvVarsList, nil
}

// Return list of variables the pod recieved from the configured Secret
func (c *Cluster) getPodEnvironmentSecretVariables() ([]v1.EnvVar, error) {
	secretPodEnvVarsList := make([]v1.EnvVar, 0)

	if c.OpConfig.PodEnvironmentSecret == "" {
		return secretPodEnvVarsList, nil
	}

	secret, err := c.KubeClient.Secrets(c.Namespace).Get(
		context.TODO(),
		c.OpConfig.PodEnvironmentSecret,
		metav1.GetOptions{})
	if err != nil {
		return nil, fmt.Errorf("could not read Secret PodEnvironmentSecretName: %v", err)
	}

	for k := range secret.Data {
		secretPodEnvVarsList = append(secretPodEnvVarsList,
			v1.EnvVar{Name: k, ValueFrom: &v1.EnvVarSource{
				SecretKeyRef: &v1.SecretKeySelector{
					LocalObjectReference: v1.LocalObjectReference{
						Name: c.OpConfig.PodEnvironmentSecret,
					},
					Key: k,
				},
			}})
	}

	return secretPodEnvVarsList, nil
}

func getSidecarContainer(sidecar acidv1.Sidecar, index int, resources *v1.ResourceRequirements) *v1.Container {
	name := sidecar.Name
	if name == "" {
		name = fmt.Sprintf("sidecar-%d", index)
	}

	return &v1.Container{
		Name:            name,
		Image:           sidecar.DockerImage,
		ImagePullPolicy: v1.PullIfNotPresent,
		Resources:       *resources,
		Env:             sidecar.Env,
		Ports:           sidecar.Ports,
	}
}

func getBucketScopeSuffix(uid string) string {
	if uid != "" {
		return fmt.Sprintf("/%s", uid)
	}
	return ""
}

func makeResources(cpuRequest, memoryRequest, cpuLimit, memoryLimit string) acidv1.Resources {
	return acidv1.Resources{
		ResourceRequests: acidv1.ResourceDescription{
			CPU:    cpuRequest,
			Memory: memoryRequest,
		},
		ResourceLimits: acidv1.ResourceDescription{
			CPU:    cpuLimit,
			Memory: memoryLimit,
		},
	}
}

func extractPgVersionFromBinPath(binPath string, template string) (string, error) {
	var pgVersion float32
	_, err := fmt.Sscanf(binPath, template, &pgVersion)
	if err != nil {
		return "", err
	}
	return fmt.Sprintf("%v", pgVersion), nil
}

func (c *Cluster) getNewPgVersion(container v1.Container, newPgVersion string) (string, error) {
	var (
		spiloConfiguration spiloConfiguration
		runningPgVersion   string
		err                error
	)

	for _, env := range container.Env {
		if env.Name != "SPILO_CONFIGURATION" {
			continue
		}
		err = json.Unmarshal([]byte(env.Value), &spiloConfiguration)
		if err != nil {
			return newPgVersion, err
		}
	}

	if len(spiloConfiguration.PgLocalConfiguration) > 0 {
		currentBinPath := fmt.Sprintf("%v", spiloConfiguration.PgLocalConfiguration[patroniPGBinariesParameterName])
		runningPgVersion, err = extractPgVersionFromBinPath(currentBinPath, pgBinariesLocationTemplate)
		if err != nil {
			return "", fmt.Errorf("could not extract Postgres version from %v in SPILO_CONFIGURATION", currentBinPath)
		}
	} else {
		return "", fmt.Errorf("could not find %q setting in SPILO_CONFIGURATION", patroniPGBinariesParameterName)
	}

	if runningPgVersion != newPgVersion {
		c.logger.Warningf("postgresql version change(%q -> %q) has no effect", runningPgVersion, newPgVersion)
		newPgVersion = runningPgVersion
	}

	return newPgVersion, nil
}

func (c *Cluster) generateStatefulSet(spec *acidv1.PostgresSpec) (*appsv1.StatefulSet, error) {

	var (
		err                 error
		initContainers      []v1.Container
		sidecarContainers   []v1.Container
		podTemplate         *v1.PodTemplateSpec
		volumeClaimTemplate *v1.PersistentVolumeClaim
		additionalVolumes   = spec.AdditionalVolumes
	)

	// Improve me. Please.
	if c.OpConfig.SetMemoryRequestToLimit {

		// controller adjusts the default memory request at operator startup

		request := spec.Resources.ResourceRequests.Memory
		if request == "" {
			request = c.OpConfig.Resources.DefaultMemoryRequest
		}

		limit := spec.Resources.ResourceLimits.Memory
		if limit == "" {
			limit = c.OpConfig.Resources.DefaultMemoryLimit
		}

		isSmaller, err := util.IsSmallerQuantity(request, limit)
		if err != nil {
			return nil, err
		}
		if isSmaller {
			c.logger.Warningf("The memory request of %v for the Postgres container is increased to match the memory limit of %v.", request, limit)
			spec.Resources.ResourceRequests.Memory = limit

		}

		// controller adjusts the Scalyr sidecar request at operator startup
		// as this sidecar is managed separately

		// adjust sidecar containers defined for that particular cluster
		for _, sidecar := range spec.Sidecars {

			// TODO #413
			sidecarRequest := sidecar.Resources.ResourceRequests.Memory
			if request == "" {
				request = c.OpConfig.Resources.DefaultMemoryRequest
			}

			sidecarLimit := sidecar.Resources.ResourceLimits.Memory
			if limit == "" {
				limit = c.OpConfig.Resources.DefaultMemoryLimit
			}

			isSmaller, err := util.IsSmallerQuantity(sidecarRequest, sidecarLimit)
			if err != nil {
				return nil, err
			}
			if isSmaller {
				c.logger.Warningf("The memory request of %v for the %v sidecar container is increased to match the memory limit of %v.", sidecar.Resources.ResourceRequests.Memory, sidecar.Name, sidecar.Resources.ResourceLimits.Memory)
				sidecar.Resources.ResourceRequests.Memory = sidecar.Resources.ResourceLimits.Memory
			}
		}

	}

	defaultResources := c.makeDefaultResources()

	resourceRequirements, err := generateResourceRequirements(spec.Resources, defaultResources)
	if err != nil {
		return nil, fmt.Errorf("could not generate resource requirements: %v", err)
	}

	if spec.InitContainers != nil && len(spec.InitContainers) > 0 {
		if c.OpConfig.EnableInitContainers != nil && !(*c.OpConfig.EnableInitContainers) {
			c.logger.Warningf("initContainers specified but disabled in configuration - next statefulset creation would fail")
		}
		initContainers = spec.InitContainers
	}

	// fetch env vars from custom ConfigMap
	configMapEnvVarsList, err := c.getPodEnvironmentConfigMapVariables()
	if err != nil {
		return nil, err
	}

	// fetch env vars from custom ConfigMap
	secretEnvVarsList, err := c.getPodEnvironmentSecretVariables()
	if err != nil {
		return nil, err
	}

	// concat all custom pod env vars and sort them
	customPodEnvVarsList := append(configMapEnvVarsList, secretEnvVarsList...)
	sort.Slice(customPodEnvVarsList,
		func(i, j int) bool { return customPodEnvVarsList[i].Name < customPodEnvVarsList[j].Name })

	if spec.StandbyCluster != nil && spec.StandbyCluster.S3WalPath == "" {
		return nil, fmt.Errorf("s3_wal_path is empty for standby cluster")
	}

	// backward compatible check for InitContainers
	if spec.InitContainersOld != nil {
		msg := "Manifest parameter init_containers is deprecated."
		if spec.InitContainers == nil {
			c.logger.Warningf("%s Consider using initContainers instead.", msg)
			spec.InitContainers = spec.InitContainersOld
		} else {
			c.logger.Warningf("%s Only value from initContainers is used", msg)
		}
	}

	// backward compatible check for PodPriorityClassName
	if spec.PodPriorityClassNameOld != "" {
		msg := "Manifest parameter pod_priority_class_name is deprecated."
		if spec.PodPriorityClassName == "" {
			c.logger.Warningf("%s Consider using podPriorityClassName instead.", msg)
			spec.PodPriorityClassName = spec.PodPriorityClassNameOld
		} else {
			c.logger.Warningf("%s Only value from podPriorityClassName is used", msg)
		}
	}

	spiloConfiguration, err := generateSpiloJSONConfiguration(&spec.PostgresqlParam, &spec.Patroni, c.OpConfig.PamRoleName, c.logger)
	if err != nil {
		return nil, fmt.Errorf("could not generate Spilo JSON configuration: %v", err)
	}

	// generate environment variables for the spilo container
	spiloEnvVars := c.generateSpiloPodEnvVars(
		c.Postgresql.GetUID(),
		spiloConfiguration,
		spec.Clone,
		spec.StandbyCluster,
		customPodEnvVarsList,
	)

	// pickup the docker image for the spilo container
	effectiveDockerImage := util.Coalesce(spec.DockerImage, c.OpConfig.DockerImage)

	// determine the User, Group and FSGroup for the spilo pod
	effectiveRunAsUser := c.OpConfig.Resources.SpiloRunAsUser
	if spec.SpiloRunAsUser != nil {
		effectiveRunAsUser = spec.SpiloRunAsUser
	}

	effectiveRunAsGroup := c.OpConfig.Resources.SpiloRunAsGroup
	if spec.SpiloRunAsGroup != nil {
		effectiveRunAsGroup = spec.SpiloRunAsGroup
	}

	effectiveFSGroup := c.OpConfig.Resources.SpiloFSGroup
	if spec.SpiloFSGroup != nil {
		effectiveFSGroup = spec.SpiloFSGroup
	}

	volumeMounts := generateVolumeMounts(spec.Volume)

	// configure TLS with a custom secret volume
	if spec.TLS != nil && spec.TLS.SecretName != "" {
		// this is combined with the FSGroup in the section above
		// to give read access to the postgres user
		defaultMode := int32(0640)
		mountPath := "/tls"
		additionalVolumes = append(additionalVolumes, acidv1.AdditionalVolume{
			Name:      spec.TLS.SecretName,
			MountPath: mountPath,
			VolumeSource: v1.VolumeSource{
				Secret: &v1.SecretVolumeSource{
					SecretName:  spec.TLS.SecretName,
					DefaultMode: &defaultMode,
				},
			},
		})

		// use the same filenames as Secret resources by default
		certFile := ensurePath(spec.TLS.CertificateFile, mountPath, "tls.crt")
		privateKeyFile := ensurePath(spec.TLS.PrivateKeyFile, mountPath, "tls.key")
		spiloEnvVars = append(
			spiloEnvVars,
			v1.EnvVar{Name: "SSL_CERTIFICATE_FILE", Value: certFile},
			v1.EnvVar{Name: "SSL_PRIVATE_KEY_FILE", Value: privateKeyFile},
		)

		if spec.TLS.CAFile != "" {
			// support scenario when the ca.crt resides in a different secret, diff path
			mountPathCA := mountPath
			if spec.TLS.CASecretName != "" {
				mountPathCA = mountPath + "ca"
			}

			caFile := ensurePath(spec.TLS.CAFile, mountPathCA, "")
			spiloEnvVars = append(
				spiloEnvVars,
				v1.EnvVar{Name: "SSL_CA_FILE", Value: caFile},
			)

			// the ca file from CASecretName secret takes priority
			if spec.TLS.CASecretName != "" {
				additionalVolumes = append(additionalVolumes, acidv1.AdditionalVolume{
					Name:      spec.TLS.CASecretName,
					MountPath: mountPathCA,
					VolumeSource: v1.VolumeSource{
						Secret: &v1.SecretVolumeSource{
							SecretName:  spec.TLS.CASecretName,
							DefaultMode: &defaultMode,
						},
					},
				})
			}
		}
	}

	// generate the spilo container
	c.logger.Debugf("Generating Spilo container, environment variables: %v", spiloEnvVars)
	spiloContainer := generateContainer(c.containerName(),
		&effectiveDockerImage,
		resourceRequirements,
		deduplicateEnvVars(spiloEnvVars, c.containerName(), c.logger),
		volumeMounts,
		c.OpConfig.Resources.SpiloPrivileged,
	)

	// generate container specs for sidecars specified in the cluster manifest
	clusterSpecificSidecars := []v1.Container{}
	if spec.Sidecars != nil && len(spec.Sidecars) > 0 {
		// warn if sidecars are defined, but globally disabled (does not apply to globally defined sidecars)
		if c.OpConfig.EnableSidecars != nil && !(*c.OpConfig.EnableSidecars) {
			c.logger.Warningf("sidecars specified but disabled in configuration - next statefulset creation would fail")
		}

		if clusterSpecificSidecars, err = generateSidecarContainers(spec.Sidecars, defaultResources, 0, c.logger); err != nil {
			return nil, fmt.Errorf("could not generate sidecar containers: %v", err)
		}
	}

	// decrapted way of providing global sidecars
	var globalSidecarContainersByDockerImage []v1.Container
	var globalSidecarsByDockerImage []acidv1.Sidecar
	for name, dockerImage := range c.OpConfig.SidecarImages {
		globalSidecarsByDockerImage = append(globalSidecarsByDockerImage, acidv1.Sidecar{Name: name, DockerImage: dockerImage})
	}
	if globalSidecarContainersByDockerImage, err = generateSidecarContainers(globalSidecarsByDockerImage, defaultResources, len(clusterSpecificSidecars), c.logger); err != nil {
		return nil, fmt.Errorf("could not generate sidecar containers: %v", err)
	}
	// make the resulting list reproducible
	// c.OpConfig.SidecarImages is unsorted by Golang definition
	// .Name is unique
	sort.Slice(globalSidecarContainersByDockerImage, func(i, j int) bool {
		return globalSidecarContainersByDockerImage[i].Name < globalSidecarContainersByDockerImage[j].Name
	})

	// generate scalyr sidecar container
	var scalyrSidecars []v1.Container
	if scalyrSidecar, err :=
		generateScalyrSidecarSpec(c.Name,
			c.OpConfig.ScalyrAPIKey,
			c.OpConfig.ScalyrServerURL,
			c.OpConfig.ScalyrImage,
			c.OpConfig.ScalyrCPURequest,
			c.OpConfig.ScalyrMemoryRequest,
			c.OpConfig.ScalyrCPULimit,
			c.OpConfig.ScalyrMemoryLimit,
			defaultResources,
			c.logger); err != nil {
		return nil, fmt.Errorf("could not generate Scalyr sidecar: %v", err)
	} else {
		if scalyrSidecar != nil {
			scalyrSidecars = append(scalyrSidecars, *scalyrSidecar)
		}
	}

	sidecarContainers, conflicts := mergeContainers(clusterSpecificSidecars, c.Config.OpConfig.SidecarContainers, globalSidecarContainersByDockerImage, scalyrSidecars)
	for containerName := range conflicts {
		c.logger.Warningf("a sidecar is specified twice. Ignoring sidecar %q in favor of %q with high a precendence",
			containerName, containerName)
	}

	sidecarContainers = patchSidecarContainers(sidecarContainers, volumeMounts, c.OpConfig.SuperUsername, c.credentialSecretName(c.OpConfig.SuperUsername), c.logger)

	tolerationSpec := tolerations(&spec.Tolerations, c.OpConfig.PodToleration)
	effectivePodPriorityClassName := util.Coalesce(spec.PodPriorityClassName, c.OpConfig.PodPriorityClassName)

	annotations := c.generatePodAnnotations(spec)

	// generate pod template for the statefulset, based on the spilo container and sidecars
	podTemplate, err = c.generatePodTemplate(
		c.Namespace,
		c.labelsSet(true),
		annotations,
		spiloContainer,
		initContainers,
		sidecarContainers,
		&tolerationSpec,
		effectiveRunAsUser,
		effectiveRunAsGroup,
		effectiveFSGroup,
		nodeAffinity(c.OpConfig.NodeReadinessLabel),
		int64(c.OpConfig.PodTerminateGracePeriod.Seconds()),
		c.OpConfig.PodServiceAccountName,
		c.OpConfig.KubeIAMRole,
		effectivePodPriorityClassName,
		mountShmVolumeNeeded(c.OpConfig, spec),
		c.OpConfig.EnablePodAntiAffinity,
		c.OpConfig.PodAntiAffinityTopologyKey,
		c.OpConfig.AdditionalSecretMount,
		c.OpConfig.AdditionalSecretMountPath,
		additionalVolumes)

	if err != nil {
		return nil, fmt.Errorf("could not generate pod template: %v", err)
	}

	if volumeClaimTemplate, err = generatePersistentVolumeClaimTemplate(spec.Volume.Size,
		spec.Volume.StorageClass); err != nil {
		return nil, fmt.Errorf("could not generate volume claim template: %v", err)
	}

	numberOfInstances := c.getNumberOfInstances(spec)

	// the operator has domain-specific logic on how to do rolling updates of PG clusters
	// so we do not use default rolling updates implemented by stateful sets
	// that leaves the legacy "OnDelete" update strategy as the only option
	updateStrategy := appsv1.StatefulSetUpdateStrategy{Type: appsv1.OnDeleteStatefulSetStrategyType}

	var podManagementPolicy appsv1.PodManagementPolicyType
	if c.OpConfig.PodManagementPolicy == "ordered_ready" {
		podManagementPolicy = appsv1.OrderedReadyPodManagement
	} else if c.OpConfig.PodManagementPolicy == "parallel" {
		podManagementPolicy = appsv1.ParallelPodManagement
	} else {
		return nil, fmt.Errorf("could not set the pod management policy to the unknown value: %v", c.OpConfig.PodManagementPolicy)
	}

	annotations = make(map[string]string)
	annotations[rollingUpdateStatefulsetAnnotationKey] = strconv.FormatBool(false)

	statefulSet := &appsv1.StatefulSet{
		ObjectMeta: metav1.ObjectMeta{
			Name:        c.statefulSetName(),
			Namespace:   c.Namespace,
			Labels:      c.labelsSet(true),
			Annotations: c.AnnotationsToPropagate(annotations),
		},
		Spec: appsv1.StatefulSetSpec{
			Replicas:             &numberOfInstances,
			Selector:             c.labelsSelector(),
			ServiceName:          c.serviceName(Master),
			Template:             *podTemplate,
			VolumeClaimTemplates: []v1.PersistentVolumeClaim{*volumeClaimTemplate},
			UpdateStrategy:       updateStrategy,
			PodManagementPolicy:  podManagementPolicy,
		},
	}

	return statefulSet, nil
}

func (c *Cluster) generatePodAnnotations(spec *acidv1.PostgresSpec) map[string]string {
	annotations := make(map[string]string)
	for k, v := range c.OpConfig.CustomPodAnnotations {
		annotations[k] = v
	}
	if spec != nil || spec.PodAnnotations != nil {
		for k, v := range spec.PodAnnotations {
			annotations[k] = v
		}
	}

	if len(annotations) == 0 {
		return nil
	}

	return annotations
}

func generateScalyrSidecarSpec(clusterName, APIKey, serverURL, dockerImage string,
	scalyrCPURequest string, scalyrMemoryRequest string, scalyrCPULimit string, scalyrMemoryLimit string,
	defaultResources acidv1.Resources, logger *logrus.Entry) (*v1.Container, error) {
	if APIKey == "" || dockerImage == "" {
		if APIKey == "" && dockerImage != "" {
			logger.Warning("Not running Scalyr sidecar: SCALYR_API_KEY must be defined")
		}
		return nil, nil
	}
	resourcesScalyrSidecar := makeResources(
		scalyrCPURequest,
		scalyrMemoryRequest,
		scalyrCPULimit,
		scalyrMemoryLimit,
	)
	resourceRequirementsScalyrSidecar, err := generateResourceRequirements(resourcesScalyrSidecar, defaultResources)
	if err != nil {
		return nil, fmt.Errorf("invalid resources for Scalyr sidecar: %v", err)
	}
	env := []v1.EnvVar{
		{
			Name:  "SCALYR_API_KEY",
			Value: APIKey,
		},
		{
			Name:  "SCALYR_SERVER_HOST",
			Value: clusterName,
		},
	}
	if serverURL != "" {
		env = append(env, v1.EnvVar{Name: "SCALYR_SERVER_URL", Value: serverURL})
	}
	return &v1.Container{
		Name:            "scalyr-sidecar",
		Image:           dockerImage,
		Env:             env,
		ImagePullPolicy: v1.PullIfNotPresent,
		Resources:       *resourceRequirementsScalyrSidecar,
	}, nil
}

func (c *Cluster) getNumberOfInstances(spec *acidv1.PostgresSpec) int32 {
	min := c.OpConfig.MinInstances
	max := c.OpConfig.MaxInstances
	cur := spec.NumberOfInstances
	newcur := cur

	if spec.StandbyCluster != nil {
		if newcur == 1 {
			min = newcur
			max = newcur
		} else {
			c.logger.Warningf("operator only supports standby clusters with 1 pod")
		}
	}
	if max >= 0 && newcur > max {
		newcur = max
	}
	if min >= 0 && newcur < min {
		newcur = min
	}
	if newcur != cur {
		c.logger.Infof("adjusted number of instances from %d to %d (min: %d, max: %d)", cur, newcur, min, max)
	}

	return newcur
}

// To avoid issues with limited /dev/shm inside docker environment, when
// PostgreSQL can't allocate enough of dsa segments from it, we can
// mount an extra memory volume
//
// see https://docs.okd.io/latest/dev_guide/shared_memory.html
func addShmVolume(podSpec *v1.PodSpec) {
	volumes := append(podSpec.Volumes, v1.Volume{
		Name: constants.ShmVolumeName,
		VolumeSource: v1.VolumeSource{
			EmptyDir: &v1.EmptyDirVolumeSource{
				Medium: "Memory",
			},
		},
	})

	pgIdx := constants.PostgresContainerIdx
	mounts := append(podSpec.Containers[pgIdx].VolumeMounts,
		v1.VolumeMount{
			Name:      constants.ShmVolumeName,
			MountPath: constants.ShmVolumePath,
		})

	podSpec.Containers[0].VolumeMounts = mounts
	podSpec.Volumes = volumes
}

func addSecretVolume(podSpec *v1.PodSpec, additionalSecretMount string, additionalSecretMountPath string) {
	volumes := append(podSpec.Volumes, v1.Volume{
		Name: additionalSecretMount,
		VolumeSource: v1.VolumeSource{
			Secret: &v1.SecretVolumeSource{
				SecretName: additionalSecretMount,
			},
		},
	})

	for i := range podSpec.Containers {
		mounts := append(podSpec.Containers[i].VolumeMounts,
			v1.VolumeMount{
				Name:      additionalSecretMount,
				MountPath: additionalSecretMountPath,
			})
		podSpec.Containers[i].VolumeMounts = mounts
	}

	podSpec.Volumes = volumes
}

func (c *Cluster) addAdditionalVolumes(podSpec *v1.PodSpec,
	additionalVolumes []acidv1.AdditionalVolume) {

	volumes := podSpec.Volumes
	mountPaths := map[string]acidv1.AdditionalVolume{}
	for i, v := range additionalVolumes {
		if previousVolume, exist := mountPaths[v.MountPath]; exist {
			msg := "Volume %+v cannot be mounted to the same path as %+v"
			c.logger.Warningf(msg, v, previousVolume)
			continue
		}

		if v.MountPath == constants.PostgresDataMount {
			msg := "Cannot mount volume on postgresql data directory, %+v"
			c.logger.Warningf(msg, v)
			continue
		}

		if v.TargetContainers == nil {
			spiloContainer := podSpec.Containers[0]
			additionalVolumes[i].TargetContainers = []string{spiloContainer.Name}
		}

		for _, target := range v.TargetContainers {
			if target == "all" && len(v.TargetContainers) != 1 {
				msg := `Target containers could be either "all" or a list
						of containers, mixing those is not allowed, %+v`
				c.logger.Warningf(msg, v)
				continue
			}
		}

		volumes = append(volumes,
			v1.Volume{
				Name:         v.Name,
				VolumeSource: v.VolumeSource,
			},
		)

		mountPaths[v.MountPath] = v
	}

	c.logger.Infof("Mount additional volumes: %+v", additionalVolumes)

	for i := range podSpec.Containers {
		mounts := podSpec.Containers[i].VolumeMounts
		for _, v := range additionalVolumes {
			for _, target := range v.TargetContainers {
				if podSpec.Containers[i].Name == target || target == "all" {
					mounts = append(mounts, v1.VolumeMount{
						Name:      v.Name,
						MountPath: v.MountPath,
						SubPath:   v.SubPath,
					})
				}
			}
		}
		podSpec.Containers[i].VolumeMounts = mounts
	}

	podSpec.Volumes = volumes
}

func generatePersistentVolumeClaimTemplate(volumeSize, volumeStorageClass string) (*v1.PersistentVolumeClaim, error) {

	var storageClassName *string

	metadata := metav1.ObjectMeta{
		Name: constants.DataVolumeName,
	}
	if volumeStorageClass != "" {
		// TODO: remove the old annotation, switching completely to the StorageClassName field.
		metadata.Annotations = map[string]string{"volume.beta.kubernetes.io/storage-class": volumeStorageClass}
		storageClassName = &volumeStorageClass
	} else {
		metadata.Annotations = map[string]string{"volume.alpha.kubernetes.io/storage-class": "default"}
		storageClassName = nil
	}

	quantity, err := resource.ParseQuantity(volumeSize)
	if err != nil {
		return nil, fmt.Errorf("could not parse volume size: %v", err)
	}

	volumeMode := v1.PersistentVolumeFilesystem
	volumeClaim := &v1.PersistentVolumeClaim{
		ObjectMeta: metadata,
		Spec: v1.PersistentVolumeClaimSpec{
			AccessModes: []v1.PersistentVolumeAccessMode{v1.ReadWriteOnce},
			Resources: v1.ResourceRequirements{
				Requests: v1.ResourceList{
					v1.ResourceStorage: quantity,
				},
			},
			StorageClassName: storageClassName,
			VolumeMode:       &volumeMode,
		},
	}

	return volumeClaim, nil
}

func (c *Cluster) generateUserSecrets() map[string]*v1.Secret {
	secrets := make(map[string]*v1.Secret, len(c.pgUsers))
	namespace := c.Namespace
	for username, pgUser := range c.pgUsers {
		//Skip users with no password i.e. human users (they'll be authenticated using pam)
		secret := c.generateSingleUserSecret(namespace, pgUser)
		if secret != nil {
			secrets[username] = secret
		}
	}
	/* special case for the system user */
	for _, systemUser := range c.systemUsers {
		secret := c.generateSingleUserSecret(namespace, systemUser)
		if secret != nil {
			secrets[systemUser.Name] = secret
		}
	}

	return secrets
}

func (c *Cluster) generateSingleUserSecret(namespace string, pgUser spec.PgUser) *v1.Secret {
	//Skip users with no password i.e. human users (they'll be authenticated using pam)
	if pgUser.Password == "" {
		if pgUser.Origin != spec.RoleOriginTeamsAPI {
			c.logger.Warningf("could not generate secret for a non-teamsAPI role %q: role has no password",
				pgUser.Name)
		}
		return nil
	}

	//skip NOLOGIN users
	for _, flag := range pgUser.Flags {
		if flag == constants.RoleFlagNoLogin {
			return nil
		}
	}

	username := pgUser.Name
	secret := v1.Secret{
		ObjectMeta: metav1.ObjectMeta{
			Name:      c.credentialSecretName(username),
			Namespace: namespace,
			Labels:    c.labelsSet(true),
		},
		Type: v1.SecretTypeOpaque,
		Data: map[string][]byte{
			"username": []byte(pgUser.Name),
			"password": []byte(pgUser.Password),
		},
	}
	return &secret
}

func (c *Cluster) shouldCreateLoadBalancerForService(role PostgresRole, spec *acidv1.PostgresSpec) bool {

	switch role {

	case Replica:

		// if the value is explicitly set in a Postgresql manifest, follow this setting
		if spec.EnableReplicaLoadBalancer != nil {
			return *spec.EnableReplicaLoadBalancer
		}

		// otherwise, follow the operator configuration
		return c.OpConfig.EnableReplicaLoadBalancer

	case Master:

		if spec.EnableMasterLoadBalancer != nil {
			return *spec.EnableMasterLoadBalancer
		}

		return c.OpConfig.EnableMasterLoadBalancer

	default:
		panic(fmt.Sprintf("Unknown role %v", role))
	}

}

func (c *Cluster) generateService(role PostgresRole, spec *acidv1.PostgresSpec) *v1.Service {
	serviceSpec := v1.ServiceSpec{
		Ports: []v1.ServicePort{{Name: "postgresql", Port: 5432, TargetPort: intstr.IntOrString{IntVal: 5432}}},
		Type:  v1.ServiceTypeClusterIP,
	}

	if role == Replica || c.patroniKubernetesUseConfigMaps() {
		serviceSpec.Selector = c.roleLabelsSet(false, role)
	}

	if c.shouldCreateLoadBalancerForService(role, spec) {

		// spec.AllowedSourceRanges evaluates to the empty slice of zero length
		// when omitted or set to 'null'/empty sequence in the PG manifest
		if len(spec.AllowedSourceRanges) > 0 {
			serviceSpec.LoadBalancerSourceRanges = spec.AllowedSourceRanges
		} else {
			// safe default value: lock a load balancer only to the local address unless overridden explicitly
			serviceSpec.LoadBalancerSourceRanges = []string{localHost}
		}

		c.logger.Debugf("final load balancer source ranges as seen in a service spec (not necessarily applied): %q", serviceSpec.LoadBalancerSourceRanges)
		serviceSpec.ExternalTrafficPolicy = v1.ServiceExternalTrafficPolicyType(c.OpConfig.ExternalTrafficPolicy)
		serviceSpec.Type = v1.ServiceTypeLoadBalancer
	} else if role == Replica {
		// before PR #258, the replica service was only created if allocated a LB
		// now we always create the service but warn if the LB is absent
		c.logger.Debugf("No load balancer created for the replica service")
	}

	service := &v1.Service{
		ObjectMeta: metav1.ObjectMeta{
			Name:        c.serviceName(role),
			Namespace:   c.Namespace,
			Labels:      c.roleLabelsSet(true, role),
			Annotations: c.generateServiceAnnotations(role, spec),
		},
		Spec: serviceSpec,
	}

	return service
}

func (c *Cluster) generateServiceAnnotations(role PostgresRole, spec *acidv1.PostgresSpec) map[string]string {
	annotations := make(map[string]string)

	for k, v := range c.OpConfig.CustomServiceAnnotations {
		annotations[k] = v
	}
	if spec != nil || spec.ServiceAnnotations != nil {
		for k, v := range spec.ServiceAnnotations {
			annotations[k] = v
		}
	}

	if c.shouldCreateLoadBalancerForService(role, spec) {
		var dnsName string
		if role == Master {
			dnsName = c.masterDNSName()
		} else {
			dnsName = c.replicaDNSName()
		}

		// Just set ELB Timeout annotation with default value, if it does not
		// have a cutom value
		if _, ok := annotations[constants.ElbTimeoutAnnotationName]; !ok {
			annotations[constants.ElbTimeoutAnnotationName] = constants.ElbTimeoutAnnotationValue
		}
		// External DNS name annotation is not customizable
		annotations[constants.ZalandoDNSNameAnnotation] = dnsName
	}

	if len(annotations) == 0 {
		return nil
	}

	return annotations
}

func (c *Cluster) generateEndpoint(role PostgresRole, subsets []v1.EndpointSubset) *v1.Endpoints {
	endpoints := &v1.Endpoints{
		ObjectMeta: metav1.ObjectMeta{
			Name:      c.endpointName(role),
			Namespace: c.Namespace,
			Labels:    c.roleLabelsSet(true, role),
		},
	}
	if len(subsets) > 0 {
		endpoints.Subsets = subsets
	}

	return endpoints
}

func (c *Cluster) generateCloneEnvironment(description *acidv1.CloneDescription) []v1.EnvVar {
	result := make([]v1.EnvVar, 0)

	if description.ClusterName == "" {
		return result
	}

	cluster := description.ClusterName
	result = append(result, v1.EnvVar{Name: "CLONE_SCOPE", Value: cluster})
	if description.EndTimestamp == "" {
		// cloning with basebackup, make a connection string to the cluster to clone from
		host, port := c.getClusterServiceConnectionParameters(cluster)
		// TODO: make some/all of those constants
		result = append(result, v1.EnvVar{Name: "CLONE_METHOD", Value: "CLONE_WITH_BASEBACKUP"})
		result = append(result, v1.EnvVar{Name: "CLONE_HOST", Value: host})
		result = append(result, v1.EnvVar{Name: "CLONE_PORT", Value: port})
		// TODO: assume replication user name is the same for all clusters, fetch it from secrets otherwise
		result = append(result, v1.EnvVar{Name: "CLONE_USER", Value: c.OpConfig.ReplicationUsername})
		result = append(result,
			v1.EnvVar{Name: "CLONE_PASSWORD",
				ValueFrom: &v1.EnvVarSource{
					SecretKeyRef: &v1.SecretKeySelector{
						LocalObjectReference: v1.LocalObjectReference{
							Name: c.credentialSecretNameForCluster(c.OpConfig.ReplicationUsername,
								description.ClusterName),
						},
						Key: "password",
					},
				},
			})
	} else {
		// cloning with S3, find out the bucket to clone
		msg := "Clone from S3 bucket"
		c.logger.Info(msg, description.S3WalPath)

		if description.S3WalPath == "" {
			msg := "Figure out which S3 bucket to use from env"
			c.logger.Info(msg, description.S3WalPath)

			envs := []v1.EnvVar{
				{
					Name:  "CLONE_WAL_S3_BUCKET",
					Value: c.OpConfig.WALES3Bucket,
				},
				{
					Name:  "CLONE_WAL_BUCKET_SCOPE_SUFFIX",
					Value: getBucketScopeSuffix(description.UID),
				},
			}

			result = append(result, envs...)
		} else {
			msg := "Use custom parsed S3WalPath %s from the manifest"
			c.logger.Warningf(msg, description.S3WalPath)

			result = append(result, v1.EnvVar{
				Name:  "CLONE_WALE_S3_PREFIX",
				Value: description.S3WalPath,
			})
		}

		result = append(result, v1.EnvVar{Name: "CLONE_METHOD", Value: "CLONE_WITH_WALE"})
		result = append(result, v1.EnvVar{Name: "CLONE_TARGET_TIME", Value: description.EndTimestamp})
		result = append(result, v1.EnvVar{Name: "CLONE_WAL_BUCKET_SCOPE_PREFIX", Value: ""})

		if description.S3Endpoint != "" {
			result = append(result, v1.EnvVar{Name: "CLONE_AWS_ENDPOINT", Value: description.S3Endpoint})
			result = append(result, v1.EnvVar{Name: "CLONE_WALE_S3_ENDPOINT", Value: description.S3Endpoint})
		}

		if description.S3AccessKeyId != "" {
			result = append(result, v1.EnvVar{Name: "CLONE_AWS_ACCESS_KEY_ID", Value: description.S3AccessKeyId})
		}

		if description.S3SecretAccessKey != "" {
			result = append(result, v1.EnvVar{Name: "CLONE_AWS_SECRET_ACCESS_KEY", Value: description.S3SecretAccessKey})
		}

		if description.S3ForcePathStyle != nil {
			s3ForcePathStyle := "0"

			if *description.S3ForcePathStyle {
				s3ForcePathStyle = "1"
			}

			result = append(result, v1.EnvVar{Name: "CLONE_AWS_S3_FORCE_PATH_STYLE", Value: s3ForcePathStyle})
		}
	}

	return result
}

func (c *Cluster) generateStandbyEnvironment(description *acidv1.StandbyDescription) []v1.EnvVar {
	result := make([]v1.EnvVar, 0)

	if description.S3WalPath == "" {
		return nil
	}
	// standby with S3, find out the bucket to setup standby
	msg := "Standby from S3 bucket using custom parsed S3WalPath from the manifest %s "
	c.logger.Infof(msg, description.S3WalPath)

	result = append(result, v1.EnvVar{
		Name:  "STANDBY_WALE_S3_PREFIX",
		Value: description.S3WalPath,
	})

	result = append(result, v1.EnvVar{Name: "STANDBY_METHOD", Value: "STANDBY_WITH_WALE"})
	result = append(result, v1.EnvVar{Name: "STANDBY_WAL_BUCKET_SCOPE_PREFIX", Value: ""})

	return result
}

func (c *Cluster) generatePodDisruptionBudget() *policybeta1.PodDisruptionBudget {
	minAvailable := intstr.FromInt(1)
	pdbEnabled := c.OpConfig.EnablePodDisruptionBudget

	// if PodDisruptionBudget is disabled or if there are no DB pods, set the budget to 0.
	if (pdbEnabled != nil && !(*pdbEnabled)) || c.Spec.NumberOfInstances <= 0 {
		minAvailable = intstr.FromInt(0)
	}

	return &policybeta1.PodDisruptionBudget{
		ObjectMeta: metav1.ObjectMeta{
			Name:      c.podDisruptionBudgetName(),
			Namespace: c.Namespace,
			Labels:    c.labelsSet(true),
		},
		Spec: policybeta1.PodDisruptionBudgetSpec{
			MinAvailable: &minAvailable,
			Selector: &metav1.LabelSelector{
				MatchLabels: c.roleLabelsSet(false, Master),
			},
		},
	}
}

// getClusterServiceConnectionParameters fetches cluster host name and port
// TODO: perhaps we need to query the service (i.e. if non-standard port is used?)
// TODO: handle clusters in different namespaces
func (c *Cluster) getClusterServiceConnectionParameters(clusterName string) (host string, port string) {
	host = clusterName
	port = "5432"
	return
}

func (c *Cluster) generateLogicalBackupJob() (*batchv1beta1.CronJob, error) {

	var (
		err                  error
		podTemplate          *v1.PodTemplateSpec
		resourceRequirements *v1.ResourceRequirements
	)

	// NB: a cron job creates standard batch jobs according to schedule; these batch jobs manage pods and clean-up

	c.logger.Debug("Generating logical backup pod template")

	// allocate for the backup pod the same amount of resources as for normal DB pods
	defaultResources := c.makeDefaultResources()
	resourceRequirements, err = generateResourceRequirements(c.Spec.Resources, defaultResources)
	if err != nil {
		return nil, fmt.Errorf("could not generate resource requirements for logical backup pods: %v", err)
	}

	envVars := c.generateLogicalBackupPodEnvVars()
	logicalBackupContainer := generateContainer(
		"logical-backup",
		&c.OpConfig.LogicalBackup.LogicalBackupDockerImage,
		resourceRequirements,
		envVars,
		[]v1.VolumeMount{},
		c.OpConfig.SpiloPrivileged, // use same value as for normal DB pods
	)

	labels := map[string]string{
		c.OpConfig.ClusterNameLabel: c.Name,
		"application":               "spilo-logical-backup",
	}
	podAffinityTerm := v1.PodAffinityTerm{
		LabelSelector: &metav1.LabelSelector{
			MatchLabels: labels,
		},
		TopologyKey: "kubernetes.io/hostname",
	}
	podAffinity := v1.Affinity{
		PodAffinity: &v1.PodAffinity{
			PreferredDuringSchedulingIgnoredDuringExecution: []v1.WeightedPodAffinityTerm{{
				Weight:          1,
				PodAffinityTerm: podAffinityTerm,
			},
			},
		}}

	annotations := c.generatePodAnnotations(&c.Spec)

	// re-use the method that generates DB pod templates
	if podTemplate, err = c.generatePodTemplate(
		c.Namespace,
		labels,
		annotations,
		logicalBackupContainer,
		[]v1.Container{},
		[]v1.Container{},
		&[]v1.Toleration{},
		nil,
		nil,
		nil,
		nodeAffinity(c.OpConfig.NodeReadinessLabel),
		int64(c.OpConfig.PodTerminateGracePeriod.Seconds()),
		c.OpConfig.PodServiceAccountName,
		c.OpConfig.KubeIAMRole,
		"",
		util.False(),
		false,
		"",
		c.OpConfig.AdditionalSecretMount,
		c.OpConfig.AdditionalSecretMountPath,
		[]acidv1.AdditionalVolume{}); err != nil {
		return nil, fmt.Errorf("could not generate pod template for logical backup pod: %v", err)
	}

	// overwrite specific params of logical backups pods
	podTemplate.Spec.Affinity = &podAffinity
	podTemplate.Spec.RestartPolicy = "Never" // affects containers within a pod

	// configure a batch job

	jobSpec := batchv1.JobSpec{
		Template: *podTemplate,
	}

	// configure a cron job

	jobTemplateSpec := batchv1beta1.JobTemplateSpec{
		Spec: jobSpec,
	}

	schedule := c.Postgresql.Spec.LogicalBackupSchedule
	if schedule == "" {
		schedule = c.OpConfig.LogicalBackupSchedule
	}

	cronJob := &batchv1beta1.CronJob{
		ObjectMeta: metav1.ObjectMeta{
			Name:      c.getLogicalBackupJobName(),
			Namespace: c.Namespace,
			Labels:    c.labelsSet(true),
		},
		Spec: batchv1beta1.CronJobSpec{
			Schedule:          schedule,
			JobTemplate:       jobTemplateSpec,
			ConcurrencyPolicy: batchv1beta1.ForbidConcurrent,
		},
	}

	return cronJob, nil
}

func (c *Cluster) generateLogicalBackupPodEnvVars() []v1.EnvVar {

	envVars := []v1.EnvVar{
		{
			Name:  "SCOPE",
			Value: c.Name,
		},
		{
			Name:  "CLUSTER_NAME_LABEL",
			Value: c.OpConfig.ClusterNameLabel,
		},
		{
			Name: "POD_NAMESPACE",
			ValueFrom: &v1.EnvVarSource{
				FieldRef: &v1.ObjectFieldSelector{
					APIVersion: "v1",
					FieldPath:  "metadata.namespace",
				},
			},
		},
		// Bucket env vars
		{
			Name:  "LOGICAL_BACKUP_S3_BUCKET",
			Value: c.OpConfig.LogicalBackup.LogicalBackupS3Bucket,
		},
		{
			Name:  "LOGICAL_BACKUP_S3_REGION",
			Value: c.OpConfig.LogicalBackup.LogicalBackupS3Region,
		},
		{
			Name:  "LOGICAL_BACKUP_S3_ENDPOINT",
			Value: c.OpConfig.LogicalBackup.LogicalBackupS3Endpoint,
		},
		{
			Name:  "LOGICAL_BACKUP_S3_SSE",
			Value: c.OpConfig.LogicalBackup.LogicalBackupS3SSE,
		},
		{
			Name:  "LOGICAL_BACKUP_S3_BUCKET_SCOPE_SUFFIX",
			Value: getBucketScopeSuffix(string(c.Postgresql.GetUID())),
		},
		// Postgres env vars
		{
			Name:  "PG_VERSION",
			Value: c.Spec.PostgresqlParam.PgVersion,
		},
		{
			Name:  "PGPORT",
			Value: "5432",
		},
		{
			Name:  "PGUSER",
			Value: c.OpConfig.SuperUsername,
		},
		{
			Name:  "PGDATABASE",
			Value: c.OpConfig.SuperUsername,
		},
		{
			Name:  "PGSSLMODE",
			Value: "require",
		},
		{
			Name: "PGPASSWORD",
			ValueFrom: &v1.EnvVarSource{
				SecretKeyRef: &v1.SecretKeySelector{
					LocalObjectReference: v1.LocalObjectReference{
						Name: c.credentialSecretName(c.OpConfig.SuperUsername),
					},
					Key: "password",
				},
			},
		},
	}

	if c.OpConfig.LogicalBackup.LogicalBackupS3AccessKeyID != "" {
		envVars = append(envVars, v1.EnvVar{Name: "AWS_ACCESS_KEY_ID", Value: c.OpConfig.LogicalBackup.LogicalBackupS3AccessKeyID})
	}

	if c.OpConfig.LogicalBackup.LogicalBackupS3SecretAccessKey != "" {
		envVars = append(envVars, v1.EnvVar{Name: "AWS_SECRET_ACCESS_KEY", Value: c.OpConfig.LogicalBackup.LogicalBackupS3SecretAccessKey})
	}

	c.logger.Debugf("Generated logical backup env vars %v", envVars)
	return envVars
}

// getLogicalBackupJobName returns the name; the job itself may not exists
func (c *Cluster) getLogicalBackupJobName() (jobName string) {
	return "logical-backup-" + c.clusterName().Name
}

<<<<<<< HEAD
=======
// Generate pool size related environment variables.
//
// MAX_DB_CONN would specify the global maximum for connections to a target
// 	database.
//
// MAX_CLIENT_CONN is not configurable at the moment, just set it high enough.
//
// DEFAULT_SIZE is a pool size per db/user (having in mind the use case when
// 	most of the queries coming through a connection pooler are from the same
// 	user to the same db). In case if we want to spin up more connection pooler
// 	instances, take this into account and maintain the same number of
// 	connections.
//
// MIN_SIZE is a pool's minimal size, to prevent situation when sudden workload
// 	have to wait for spinning up a new connections.
//
// RESERVE_SIZE is how many additional connections to allow for a pooler.
func (c *Cluster) getConnectionPoolerEnvVars(spec *acidv1.PostgresSpec) []v1.EnvVar {
	effectiveMode := util.Coalesce(
		spec.ConnectionPooler.Mode,
		c.OpConfig.ConnectionPooler.Mode)

	numberOfInstances := spec.ConnectionPooler.NumberOfInstances
	if numberOfInstances == nil {
		numberOfInstances = util.CoalesceInt32(
			c.OpConfig.ConnectionPooler.NumberOfInstances,
			k8sutil.Int32ToPointer(1))
	}

	effectiveMaxDBConn := util.CoalesceInt32(
		spec.ConnectionPooler.MaxDBConnections,
		c.OpConfig.ConnectionPooler.MaxDBConnections)

	if effectiveMaxDBConn == nil {
		effectiveMaxDBConn = k8sutil.Int32ToPointer(
			constants.ConnectionPoolerMaxDBConnections)
	}

	maxDBConn := *effectiveMaxDBConn / *numberOfInstances

	defaultSize := maxDBConn / 2
	minSize := defaultSize / 2
	reserveSize := minSize

	return []v1.EnvVar{
		{
			Name:  "CONNECTION_POOLER_PORT",
			Value: fmt.Sprint(pgPort),
		},
		{
			Name:  "CONNECTION_POOLER_MODE",
			Value: effectiveMode,
		},
		{
			Name:  "CONNECTION_POOLER_DEFAULT_SIZE",
			Value: fmt.Sprint(defaultSize),
		},
		{
			Name:  "CONNECTION_POOLER_MIN_SIZE",
			Value: fmt.Sprint(minSize),
		},
		{
			Name:  "CONNECTION_POOLER_RESERVE_SIZE",
			Value: fmt.Sprint(reserveSize),
		},
		{
			Name:  "CONNECTION_POOLER_MAX_CLIENT_CONN",
			Value: fmt.Sprint(constants.ConnectionPoolerMaxClientConnections),
		},
		{
			Name:  "CONNECTION_POOLER_MAX_DB_CONN",
			Value: fmt.Sprint(maxDBConn),
		},
	}
}

func (c *Cluster) generateConnectionPoolerPodTemplate(spec *acidv1.PostgresSpec, role PostgresRole) (
	*v1.PodTemplateSpec, error) {

	gracePeriod := int64(c.OpConfig.PodTerminateGracePeriod.Seconds())
	resources, err := generateResourceRequirements(
		spec.ConnectionPooler.Resources,
		c.makeDefaultConnectionPoolerResources())

	effectiveDockerImage := util.Coalesce(
		spec.ConnectionPooler.DockerImage,
		c.OpConfig.ConnectionPooler.Image)

	effectiveSchema := util.Coalesce(
		spec.ConnectionPooler.Schema,
		c.OpConfig.ConnectionPooler.Schema)

	if err != nil {
		return nil, fmt.Errorf("could not generate resource requirements: %v", err)
	}

	secretSelector := func(key string) *v1.SecretKeySelector {
		effectiveUser := util.Coalesce(
			spec.ConnectionPooler.User,
			c.OpConfig.ConnectionPooler.User)

		return &v1.SecretKeySelector{
			LocalObjectReference: v1.LocalObjectReference{
				Name: c.credentialSecretName(effectiveUser),
			},
			Key: key,
		}
	}

	envVars := []v1.EnvVar{
		{
			Name:  "PGHOST",
			Value: c.serviceAddress(role),
		},
		{
			Name:  "PGPORT",
			Value: c.servicePort(role),
		},
		{
			Name: "PGUSER",
			ValueFrom: &v1.EnvVarSource{
				SecretKeyRef: secretSelector("username"),
			},
		},
		// the convention is to use the same schema name as
		// connection pooler username
		{
			Name:  "PGSCHEMA",
			Value: effectiveSchema,
		},
		{
			Name: "PGPASSWORD",
			ValueFrom: &v1.EnvVarSource{
				SecretKeyRef: secretSelector("password"),
			},
		},
	}

	envVars = append(envVars, c.getConnectionPoolerEnvVars(spec)...)

	poolerContainer := v1.Container{
		Name:            connectionPoolerContainer,
		Image:           effectiveDockerImage,
		ImagePullPolicy: v1.PullIfNotPresent,
		Resources:       *resources,
		Ports: []v1.ContainerPort{
			{
				ContainerPort: pgPort,
				Protocol:      v1.ProtocolTCP,
			},
		},
		Env: envVars,
		ReadinessProbe: &v1.Probe{
			Handler: v1.Handler{
				TCPSocket: &v1.TCPSocketAction{
					Port: intstr.IntOrString{IntVal: pgPort},
				},
			},
		},
	}

	podTemplate := &v1.PodTemplateSpec{
		ObjectMeta: metav1.ObjectMeta{
			Labels:      c.connectionPoolerLabelsSelector(role).MatchLabels,
			Namespace:   c.Namespace,
			Annotations: c.generatePodAnnotations(spec),
		},
		Spec: v1.PodSpec{
			ServiceAccountName:            c.OpConfig.PodServiceAccountName,
			TerminationGracePeriodSeconds: &gracePeriod,
			Containers:                    []v1.Container{poolerContainer},
			// TODO: add tolerations to scheduler pooler on the same node
			// as database
			//Tolerations:                   *tolerationsSpec,
		},
	}

	return podTemplate, nil
}

>>>>>>> 2d209829
// Return an array of ownerReferences to make an arbitraty object dependent on
// the StatefulSet. Dependency is made on StatefulSet instead of PostgreSQL CRD
// while the former is represent the actual state, and only it's deletion means
// we delete the cluster (e.g. if CRD was deleted, StatefulSet somehow
// survived, we can't delete an object because it will affect the functioning
// cluster).
func (c *Cluster) ownerReferences() []metav1.OwnerReference {
	controller := true

	if c.Statefulset == nil {
		c.logger.Warning("Cannot get owner reference, no statefulset")
		return []metav1.OwnerReference{}
	}

	return []metav1.OwnerReference{
		{
			UID:        c.Statefulset.ObjectMeta.UID,
			APIVersion: "apps/v1",
			Kind:       "StatefulSet",
			Name:       c.Statefulset.ObjectMeta.Name,
			Controller: &controller,
		},
	}
}

func ensurePath(file string, defaultDir string, defaultFile string) string {
	if file == "" {
		return path.Join(defaultDir, defaultFile)
	}
	if !path.IsAbs(file) {
		return path.Join(defaultDir, file)
	}
	return file
}<|MERGE_RESOLUTION|>--- conflicted
+++ resolved
@@ -2040,189 +2040,6 @@
 	return "logical-backup-" + c.clusterName().Name
 }
 
-<<<<<<< HEAD
-=======
-// Generate pool size related environment variables.
-//
-// MAX_DB_CONN would specify the global maximum for connections to a target
-// 	database.
-//
-// MAX_CLIENT_CONN is not configurable at the moment, just set it high enough.
-//
-// DEFAULT_SIZE is a pool size per db/user (having in mind the use case when
-// 	most of the queries coming through a connection pooler are from the same
-// 	user to the same db). In case if we want to spin up more connection pooler
-// 	instances, take this into account and maintain the same number of
-// 	connections.
-//
-// MIN_SIZE is a pool's minimal size, to prevent situation when sudden workload
-// 	have to wait for spinning up a new connections.
-//
-// RESERVE_SIZE is how many additional connections to allow for a pooler.
-func (c *Cluster) getConnectionPoolerEnvVars(spec *acidv1.PostgresSpec) []v1.EnvVar {
-	effectiveMode := util.Coalesce(
-		spec.ConnectionPooler.Mode,
-		c.OpConfig.ConnectionPooler.Mode)
-
-	numberOfInstances := spec.ConnectionPooler.NumberOfInstances
-	if numberOfInstances == nil {
-		numberOfInstances = util.CoalesceInt32(
-			c.OpConfig.ConnectionPooler.NumberOfInstances,
-			k8sutil.Int32ToPointer(1))
-	}
-
-	effectiveMaxDBConn := util.CoalesceInt32(
-		spec.ConnectionPooler.MaxDBConnections,
-		c.OpConfig.ConnectionPooler.MaxDBConnections)
-
-	if effectiveMaxDBConn == nil {
-		effectiveMaxDBConn = k8sutil.Int32ToPointer(
-			constants.ConnectionPoolerMaxDBConnections)
-	}
-
-	maxDBConn := *effectiveMaxDBConn / *numberOfInstances
-
-	defaultSize := maxDBConn / 2
-	minSize := defaultSize / 2
-	reserveSize := minSize
-
-	return []v1.EnvVar{
-		{
-			Name:  "CONNECTION_POOLER_PORT",
-			Value: fmt.Sprint(pgPort),
-		},
-		{
-			Name:  "CONNECTION_POOLER_MODE",
-			Value: effectiveMode,
-		},
-		{
-			Name:  "CONNECTION_POOLER_DEFAULT_SIZE",
-			Value: fmt.Sprint(defaultSize),
-		},
-		{
-			Name:  "CONNECTION_POOLER_MIN_SIZE",
-			Value: fmt.Sprint(minSize),
-		},
-		{
-			Name:  "CONNECTION_POOLER_RESERVE_SIZE",
-			Value: fmt.Sprint(reserveSize),
-		},
-		{
-			Name:  "CONNECTION_POOLER_MAX_CLIENT_CONN",
-			Value: fmt.Sprint(constants.ConnectionPoolerMaxClientConnections),
-		},
-		{
-			Name:  "CONNECTION_POOLER_MAX_DB_CONN",
-			Value: fmt.Sprint(maxDBConn),
-		},
-	}
-}
-
-func (c *Cluster) generateConnectionPoolerPodTemplate(spec *acidv1.PostgresSpec, role PostgresRole) (
-	*v1.PodTemplateSpec, error) {
-
-	gracePeriod := int64(c.OpConfig.PodTerminateGracePeriod.Seconds())
-	resources, err := generateResourceRequirements(
-		spec.ConnectionPooler.Resources,
-		c.makeDefaultConnectionPoolerResources())
-
-	effectiveDockerImage := util.Coalesce(
-		spec.ConnectionPooler.DockerImage,
-		c.OpConfig.ConnectionPooler.Image)
-
-	effectiveSchema := util.Coalesce(
-		spec.ConnectionPooler.Schema,
-		c.OpConfig.ConnectionPooler.Schema)
-
-	if err != nil {
-		return nil, fmt.Errorf("could not generate resource requirements: %v", err)
-	}
-
-	secretSelector := func(key string) *v1.SecretKeySelector {
-		effectiveUser := util.Coalesce(
-			spec.ConnectionPooler.User,
-			c.OpConfig.ConnectionPooler.User)
-
-		return &v1.SecretKeySelector{
-			LocalObjectReference: v1.LocalObjectReference{
-				Name: c.credentialSecretName(effectiveUser),
-			},
-			Key: key,
-		}
-	}
-
-	envVars := []v1.EnvVar{
-		{
-			Name:  "PGHOST",
-			Value: c.serviceAddress(role),
-		},
-		{
-			Name:  "PGPORT",
-			Value: c.servicePort(role),
-		},
-		{
-			Name: "PGUSER",
-			ValueFrom: &v1.EnvVarSource{
-				SecretKeyRef: secretSelector("username"),
-			},
-		},
-		// the convention is to use the same schema name as
-		// connection pooler username
-		{
-			Name:  "PGSCHEMA",
-			Value: effectiveSchema,
-		},
-		{
-			Name: "PGPASSWORD",
-			ValueFrom: &v1.EnvVarSource{
-				SecretKeyRef: secretSelector("password"),
-			},
-		},
-	}
-
-	envVars = append(envVars, c.getConnectionPoolerEnvVars(spec)...)
-
-	poolerContainer := v1.Container{
-		Name:            connectionPoolerContainer,
-		Image:           effectiveDockerImage,
-		ImagePullPolicy: v1.PullIfNotPresent,
-		Resources:       *resources,
-		Ports: []v1.ContainerPort{
-			{
-				ContainerPort: pgPort,
-				Protocol:      v1.ProtocolTCP,
-			},
-		},
-		Env: envVars,
-		ReadinessProbe: &v1.Probe{
-			Handler: v1.Handler{
-				TCPSocket: &v1.TCPSocketAction{
-					Port: intstr.IntOrString{IntVal: pgPort},
-				},
-			},
-		},
-	}
-
-	podTemplate := &v1.PodTemplateSpec{
-		ObjectMeta: metav1.ObjectMeta{
-			Labels:      c.connectionPoolerLabelsSelector(role).MatchLabels,
-			Namespace:   c.Namespace,
-			Annotations: c.generatePodAnnotations(spec),
-		},
-		Spec: v1.PodSpec{
-			ServiceAccountName:            c.OpConfig.PodServiceAccountName,
-			TerminationGracePeriodSeconds: &gracePeriod,
-			Containers:                    []v1.Container{poolerContainer},
-			// TODO: add tolerations to scheduler pooler on the same node
-			// as database
-			//Tolerations:                   *tolerationsSpec,
-		},
-	}
-
-	return podTemplate, nil
-}
-
->>>>>>> 2d209829
 // Return an array of ownerReferences to make an arbitraty object dependent on
 // the StatefulSet. Dependency is made on StatefulSet instead of PostgreSQL CRD
 // while the former is represent the actual state, and only it's deletion means
