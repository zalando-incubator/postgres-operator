--- conflicted
+++ resolved
@@ -6,13 +6,14 @@
 	"sort"
 
 	"github.com/Sirupsen/logrus"
-	"k8s.io/api/apps/v1beta1"
-	"k8s.io/api/core/v1"
-	policybeta1 "k8s.io/api/policy/v1beta1"
+
 	"k8s.io/apimachinery/pkg/api/resource"
 	metav1 "k8s.io/apimachinery/pkg/apis/meta/v1"
 	"k8s.io/apimachinery/pkg/types"
 	"k8s.io/apimachinery/pkg/util/intstr"
+	"k8s.io/api/core/v1"
+	"k8s.io/api/apps/v1beta1"
+	policybeta1 "k8s.io/api/policy/v1beta1"
 
 	"github.com/zalando-incubator/postgres-operator/pkg/spec"
 	"github.com/zalando-incubator/postgres-operator/pkg/util"
@@ -714,16 +715,13 @@
 		nodeAffinity(c.OpConfig.NodeReadinessLabel),
 		int64(c.OpConfig.PodTerminateGracePeriod.Seconds()),
 		c.OpConfig.PodServiceAccountName,
-<<<<<<< HEAD
 		c.OpConfig.KubeIAMRole,
-		effectivePodPriorityClassName)
+		effectivePodPriorityClassName); err != nil{
+		return nil, fmt.Errorf("could not generate pod template: %v", err)
+	}
 
 	if err != nil {
 		return nil, fmt.Errorf("could not generate pod template: %v", err)
-=======
-		c.OpConfig.KubeIAMRole); err != nil {
-			return nil, fmt.Errorf("could not generate pod template: %v", err)
->>>>>>> ac7b1323
 	}
 
 	if volumeClaimTemplate, err = generatePersistentVolumeClaimTemplate(spec.Volume.Size,
