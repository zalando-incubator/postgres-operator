package v1

import (
	acidzalando "github.com/zalando/postgres-operator/pkg/apis/acid.zalan.do"
	apiextv1 "k8s.io/apiextensions-apiserver/pkg/apis/apiextensions/v1"
	metav1 "k8s.io/apimachinery/pkg/apis/meta/v1"
)

// CRDResource* define names necesssary for the k8s CRD API
const (
	PostgresCRDResourceKind   = "postgresql"
	PostgresCRDResourcePlural = "postgresqls"
	PostgresCRDResouceName    = PostgresCRDResourcePlural + "." + acidzalando.GroupName
	PostgresCRDResourceShort  = "pg"

	OperatorConfigCRDResouceKind    = "OperatorConfiguration"
	OperatorConfigCRDResourcePlural = "operatorconfigurations"
	OperatorConfigCRDResourceName   = OperatorConfigCRDResourcePlural + "." + acidzalando.GroupName
	OperatorConfigCRDResourceShort  = "opconfig"
)

// PostgresCRDResourceColumns definition of AdditionalPrinterColumns for postgresql CRD
var PostgresCRDResourceColumns = []apiextv1.CustomResourceColumnDefinition{
	{
		Name:        "Team",
		Type:        "string",
		Description: "Team responsible for Postgres cluster",
		JSONPath:    ".spec.teamId",
	},
	{
		Name:        "Version",
		Type:        "string",
		Description: "PostgreSQL version",
		JSONPath:    ".spec.postgresql.version",
	},
	{
		Name:        "Pods",
		Type:        "integer",
		Description: "Number of Pods per Postgres cluster",
		JSONPath:    ".spec.numberOfInstances",
	},
	{
		Name:        "Volume",
		Type:        "string",
		Description: "Size of the bound volume",
		JSONPath:    ".spec.volume.size",
	},
	{
		Name:        "CPU-Request",
		Type:        "string",
		Description: "Requested CPU for Postgres containers",
		JSONPath:    ".spec.resources.requests.cpu",
	},
	{
		Name:        "Memory-Request",
		Type:        "string",
		Description: "Requested memory for Postgres containers",
		JSONPath:    ".spec.resources.requests.memory",
	},
	{
		Name:     "Age",
		Type:     "date",
		JSONPath: ".metadata.creationTimestamp",
	},
	{
		Name:        "Status",
		Type:        "string",
		Description: "Current sync status of postgresql resource",
		JSONPath:    ".status.PostgresClusterStatus",
	},
}

// OperatorConfigCRDResourceColumns definition of AdditionalPrinterColumns for OperatorConfiguration CRD
var OperatorConfigCRDResourceColumns = []apiextv1.CustomResourceColumnDefinition{
	{
		Name:        "Image",
		Type:        "string",
		Description: "Spilo image to be used for Pods",
		JSONPath:    ".configuration.docker_image",
	},
	{
		Name:        "Cluster-Label",
		Type:        "string",
		Description: "Label for K8s resources created by operator",
		JSONPath:    ".configuration.kubernetes.cluster_name_label",
	},
	{
		Name:        "Service-Account",
		Type:        "string",
		Description: "Name of service account to be used",
		JSONPath:    ".configuration.kubernetes.pod_service_account_name",
	},
	{
		Name:        "Min-Instances",
		Type:        "integer",
		Description: "Minimum number of instances per Postgres cluster",
		JSONPath:    ".configuration.min_instances",
	},
	{
		Name:     "Age",
		Type:     "date",
		JSONPath: ".metadata.creationTimestamp",
	},
}

var min0 = 0.0
var min1 = 1.0
var min2 = 2.0
var minDisable = -1.0
var maxLength = int64(53)

// PostgresCRDResourceValidation to check applied manifest parameters
var PostgresCRDResourceValidation = apiextv1.CustomResourceValidation{
	OpenAPIV3Schema: &apiextv1.JSONSchemaProps{
		Type:     "object",
<<<<<<< HEAD
		Required: []string{"kind", "apiVersion", "spec"},
		Properties: map[string]apiextv1.JSONSchemaProps{
=======
		Required: []string{"kind", "apiVersion", "metadata", "spec"},
		Properties: map[string]apiextv1beta1.JSONSchemaProps{
>>>>>>> 9a11e85d
			"kind": {
				Type: "string",
				Enum: []apiextv1.JSON{
					{
						Raw: []byte(`"postgresql"`),
					},
				},
			},
			"apiVersion": {
				Type: "string",
				Enum: []apiextv1.JSON{
					{
						Raw: []byte(`"acid.zalan.do/v1"`),
					},
				},
			},
			"metadata": {
				Type:     "object",
				Required: []string{"name"},
				Properties: map[string]apiextv1beta1.JSONSchemaProps{
					"name": {
						Type:      "string",
						MaxLength: &maxLength,
					},
				},
			},
			"spec": {
				Type:     "object",
				Required: []string{"numberOfInstances", "teamId", "postgresql", "volume"},
				Properties: map[string]apiextv1.JSONSchemaProps{
					"allowedSourceRanges": {
						Type:     "array",
						Nullable: true,
						Items: &apiextv1.JSONSchemaPropsOrArray{
							Schema: &apiextv1.JSONSchemaProps{
								Type:    "string",
								Pattern: "^(\\d|[1-9]\\d|1\\d\\d|2[0-4]\\d|25[0-5])\\.(\\d|[1-9]\\d|1\\d\\d|2[0-4]\\d|25[0-5])\\.(\\d|[1-9]\\d|1\\d\\d|2[0-4]\\d|25[0-5])\\.(\\d|[1-9]\\d|1\\d\\d|2[0-4]\\d|25[0-5])\\/(\\d|[1-2]\\d|3[0-2])$",
							},
						},
					},
					"clone": {
						Type:     "object",
						Required: []string{"cluster"},
						Properties: map[string]apiextv1.JSONSchemaProps{
							"cluster": {
								Type: "string",
							},
							"s3_endpoint": {
								Type: "string",
							},
							"s3_access_key_id": {
								Type: "string",
							},
							"s3_secret_access_key": {
								Type: "string",
							},
							"s3_force_path_style": {
								Type: "boolean",
							},
							"s3_wal_path": {
								Type: "string",
							},
							"timestamp": {
								Type:        "string",
								Description: "Date-time format that specifies a timezone as an offset relative to UTC e.g. 1996-12-19T16:39:57-08:00",
								Pattern:     "^([0-9]+)-(0[1-9]|1[012])-(0[1-9]|[12][0-9]|3[01])[Tt]([01][0-9]|2[0-3]):([0-5][0-9]):([0-5][0-9]|60)(\\.[0-9]+)?(([Zz])|([+-]([01][0-9]|2[0-3]):[0-5][0-9]))$",
							},
							"uid": {
								Type:   "string",
								Format: "uuid",
							},
						},
					},
					"connectionPooler": {
						Type: "object",
						Properties: map[string]apiextv1.JSONSchemaProps{
							"dockerImage": {
								Type: "string",
							},
							"maxDBConnections": {
								Type: "integer",
							},
							"mode": {
								Type: "string",
								Enum: []apiextv1.JSON{
									{
										Raw: []byte(`"session"`),
									},
									{
										Raw: []byte(`"transaction"`),
									},
								},
							},
							"numberOfInstances": {
								Type:    "integer",
								Minimum: &min2,
							},
							"resources": {
								Type:     "object",
								Required: []string{"requests", "limits"},
								Properties: map[string]apiextv1.JSONSchemaProps{
									"limits": {
										Type:     "object",
										Required: []string{"cpu", "memory"},
										Properties: map[string]apiextv1.JSONSchemaProps{
											"cpu": {
												Type:        "string",
												Description: "Decimal natural followed by m, or decimal natural followed by dot followed by up to three decimal digits (precision used by Kubernetes). Must be greater than 0",
												Pattern:     "^(\\d+m|\\d+(\\.\\d{1,3})?)$",
											},
											"memory": {
												Type:        "string",
												Description: "Plain integer or fixed-point integer using one of these suffixes: E, P, T, G, M, k (with or without a tailing i). Must be greater than 0",
												Pattern:     "^(\\d+(e\\d+)?|\\d+(\\.\\d+)?(e\\d+)?[EPTGMK]i?)$",
											},
										},
									},
									"requests": {
										Type:     "object",
										Required: []string{"cpu", "memory"},
										Properties: map[string]apiextv1.JSONSchemaProps{
											"cpu": {
												Type:        "string",
												Description: "Decimal natural followed by m, or decimal natural followed by dot followed by up to three decimal digits (precision used by Kubernetes). Must be greater than 0",
												Pattern:     "^(\\d+m|\\d+(\\.\\d{1,3})?)$",
											},
											"memory": {
												Type:        "string",
												Description: "Plain integer or fixed-point integer using one of these suffixes: E, P, T, G, M, k (with or without a tailing i). Must be greater than 0",
												Pattern:     "^(\\d+(e\\d+)?|\\d+(\\.\\d+)?(e\\d+)?[EPTGMK]i?)$",
											},
										},
									},
								},
							},
							"schema": {
								Type: "string",
							},
							"user": {
								Type: "string",
							},
						},
					},
					"databases": {
						Type: "object",
						AdditionalProperties: &apiextv1.JSONSchemaPropsOrBool{
							Schema: &apiextv1.JSONSchemaProps{
								Type:        "string",
								Description: "User names specified here as database owners must be declared in the users key of the spec key",
							},
						},
					},
					"dockerImage": {
						Type: "string",
					},
					"enableConnectionPooler": {
						Type: "boolean",
					},
					"enableLogicalBackup": {
						Type: "boolean",
					},
					"enableMasterLoadBalancer": {
						Type: "boolean",
					},
					"enableReplicaLoadBalancer": {
						Type: "boolean",
					},
					"enableShmVolume": {
						Type: "boolean",
					},
					"init_containers": {
						Type:        "array",
						Description: "Deprecated",
						Items: &apiextv1.JSONSchemaPropsOrArray{
							Schema: &apiextv1.JSONSchemaProps{
								Type: "object",
								AdditionalProperties: &apiextv1.JSONSchemaPropsOrBool{
									Allows: true,
								},
							},
						},
					},
					"initContainers": {
						Type: "array",
						Items: &apiextv1.JSONSchemaPropsOrArray{
							Schema: &apiextv1.JSONSchemaProps{
								Type: "object",
								AdditionalProperties: &apiextv1.JSONSchemaPropsOrBool{
									Allows: true,
								},
							},
						},
					},
					"logicalBackupSchedule": {
						Type:    "string",
						Pattern: "^(\\d+|\\*)(/\\d+)?(\\s+(\\d+|\\*)(/\\d+)?){4}$",
					},
					"maintenanceWindows": {
						Type: "array",
						Items: &apiextv1.JSONSchemaPropsOrArray{
							Schema: &apiextv1.JSONSchemaProps{
								Type:    "string",
								Pattern: "^\\ *((Mon|Tue|Wed|Thu|Fri|Sat|Sun):(2[0-3]|[01]?\\d):([0-5]?\\d)|(2[0-3]|[01]?\\d):([0-5]?\\d))-((Mon|Tue|Wed|Thu|Fri|Sat|Sun):(2[0-3]|[01]?\\d):([0-5]?\\d)|(2[0-3]|[01]?\\d):([0-5]?\\d))\\ *$",
							},
						},
					},
					"numberOfInstances": {
						Type:    "integer",
						Minimum: &min0,
					},
					"patroni": {
						Type: "object",
						Properties: map[string]apiextv1.JSONSchemaProps{
							"initdb": {
								Type: "object",
								AdditionalProperties: &apiextv1.JSONSchemaPropsOrBool{
									Schema: &apiextv1.JSONSchemaProps{
										Type: "string",
									},
								},
							},
							"pg_hba": {
								Type: "array",
								Items: &apiextv1.JSONSchemaPropsOrArray{
									Schema: &apiextv1.JSONSchemaProps{
										Type: "string",
									},
								},
							},
							"slots": {
								Type: "object",
								AdditionalProperties: &apiextv1.JSONSchemaPropsOrBool{
									Schema: &apiextv1.JSONSchemaProps{
										Type: "object",
										AdditionalProperties: &apiextv1.JSONSchemaPropsOrBool{
											Schema: &apiextv1.JSONSchemaProps{
												Type: "string",
											},
										},
									},
								},
							},
							"ttl": {
								Type: "integer",
							},
							"loop_wait": {
								Type: "integer",
							},
							"retry_timeout": {
								Type: "integer",
							},
							"maximum_lag_on_failover": {
								Type: "integer",
							},
							"synchronous_mode": {
								Type: "boolean",
							},
							"synchronous_mode_strict": {
								Type: "boolean",
							},
						},
					},
					"podAnnotations": {
						Type: "object",
						AdditionalProperties: &apiextv1.JSONSchemaPropsOrBool{
							Schema: &apiextv1.JSONSchemaProps{
								Type: "string",
							},
						},
					},
					"pod_priority_class_name": {
						Type:        "string",
						Description: "Deprecated",
					},
					"podPriorityClassName": {
						Type: "string",
					},
					"postgresql": {
						Type:     "object",
						Required: []string{"version"},
						Properties: map[string]apiextv1.JSONSchemaProps{
							"version": {
								Type: "string",
								Enum: []apiextv1.JSON{
									{
										Raw: []byte(`"9.3"`),
									},
									{
										Raw: []byte(`"9.4"`),
									},
									{
										Raw: []byte(`"9.5"`),
									},
									{
										Raw: []byte(`"9.6"`),
									},
									{
										Raw: []byte(`"10"`),
									},
									{
										Raw: []byte(`"11"`),
									},
									{
										Raw: []byte(`"12"`),
									},
								},
							},
							"parameters": {
								Type: "object",
								AdditionalProperties: &apiextv1.JSONSchemaPropsOrBool{
									Schema: &apiextv1.JSONSchemaProps{
										Type: "string",
									},
								},
							},
						},
					},
					"preparedDatabases": {
						Type: "object",
						AdditionalProperties: &apiextv1.JSONSchemaPropsOrBool{
							Schema: &apiextv1.JSONSchemaProps{
								Type: "object",
								Properties: map[string]apiextv1.JSONSchemaProps{
									"defaultUsers": {
										Type: "boolean",
									},
									"extensions": {
										Type: "object",
										AdditionalProperties: &apiextv1.JSONSchemaPropsOrBool{
											Schema: &apiextv1.JSONSchemaProps{
												Type: "string",
											},
										},
									},
									"schemas": {
										Type: "object",
										AdditionalProperties: &apiextv1.JSONSchemaPropsOrBool{
											Schema: &apiextv1.JSONSchemaProps{
												Type: "object",
												Properties: map[string]apiextv1.JSONSchemaProps{
													"defaultUsers": {
														Type: "boolean",
													},
													"defaultRoles": {
														Type: "boolean",
													},
												},
											},
										},
									},
								},
							},
						},
					},
					"replicaLoadBalancer": {
						Type:        "boolean",
						Description: "Deprecated",
					},
					"resources": {
						Type:     "object",
						Required: []string{"requests", "limits"},
						Properties: map[string]apiextv1.JSONSchemaProps{
							"limits": {
								Type:     "object",
								Required: []string{"cpu", "memory"},
								Properties: map[string]apiextv1.JSONSchemaProps{
									"cpu": {
										Type:        "string",
										Description: "Decimal natural followed by m, or decimal natural followed by dot followed by up to three decimal digits (precision used by Kubernetes). Must be greater than 0",
										Pattern:     "^(\\d+m|\\d+(\\.\\d{1,3})?)$",
									},
									"memory": {
										Type:        "string",
										Description: "Plain integer or fixed-point integer using one of these suffixes: E, P, T, G, M, k (with or without a tailing i). Must be greater than 0",
										Pattern:     "^(\\d+(e\\d+)?|\\d+(\\.\\d+)?(e\\d+)?[EPTGMK]i?)$",
									},
								},
							},
							"requests": {
								Type:     "object",
								Required: []string{"cpu", "memory"},
								Properties: map[string]apiextv1.JSONSchemaProps{
									"cpu": {
										Type:        "string",
										Description: "Decimal natural followed by m, or decimal natural followed by dot followed by up to three decimal digits (precision used by Kubernetes). Must be greater than 0",
										Pattern:     "^(\\d+m|\\d+(\\.\\d{1,3})?)$",
									},
									"memory": {
										Type:        "string",
										Description: "Plain integer or fixed-point integer using one of these suffixes: E, P, T, G, M, k (with or without a tailing i). Must be greater than 0",
										Pattern:     "^(\\d+(e\\d+)?|\\d+(\\.\\d+)?(e\\d+)?[EPTGMK]i?)$",
									},
								},
							},
						},
					},
					"serviceAnnotations": {
						Type: "object",
						AdditionalProperties: &apiextv1.JSONSchemaPropsOrBool{
							Schema: &apiextv1.JSONSchemaProps{
								Type: "string",
							},
						},
					},
					"sidecars": {
						Type: "array",
						Items: &apiextv1.JSONSchemaPropsOrArray{
							Schema: &apiextv1.JSONSchemaProps{
								Type: "object",
								AdditionalProperties: &apiextv1.JSONSchemaPropsOrBool{
									Allows: true,
								},
							},
						},
					},
					"spiloRunAsUser": {
						Type: "integer",
					},
					"spiloRunAsGroup": {
						Type: "integer",
					},
					"spiloFSGroup": {
						Type: "integer",
					},
					"standby": {
						Type:     "object",
						Required: []string{"s3_wal_path"},
						Properties: map[string]apiextv1.JSONSchemaProps{
							"s3_wal_path": {
								Type: "string",
							},
						},
					},
					"teamId": {
						Type: "string",
					},
					"tls": {
						Type:     "object",
						Required: []string{"secretName"},
						Properties: map[string]apiextv1.JSONSchemaProps{
							"secretName": {
								Type: "string",
							},
							"certificateFile": {
								Type: "string",
							},
							"privateKeyFile": {
								Type: "string",
							},
							"caFile": {
								Type: "string",
							},
							"caSecretName": {
								Type: "string",
							},
						},
					},
					"tolerations": {
						Type: "array",
						Items: &apiextv1.JSONSchemaPropsOrArray{
							Schema: &apiextv1.JSONSchemaProps{
								Type:     "object",
								Required: []string{"key", "operator", "effect"},
								Properties: map[string]apiextv1.JSONSchemaProps{
									"key": {
										Type: "string",
									},
									"operator": {
										Type: "string",
										Enum: []apiextv1.JSON{
											{
												Raw: []byte(`"Equal"`),
											},
											{
												Raw: []byte(`"Exists"`),
											},
										},
									},
									"value": {
										Type: "string",
									},
									"effect": {
										Type: "string",
										Enum: []apiextv1.JSON{
											{
												Raw: []byte(`"NoExecute"`),
											},
											{
												Raw: []byte(`"NoSchedule"`),
											},
											{
												Raw: []byte(`"PreferNoSchedule"`),
											},
										},
									},
									"tolerationSeconds": {
										Type: "integer",
									},
								},
							},
						},
					},
					"useLoadBalancer": {
						Type:        "boolean",
						Description: "Deprecated",
					},
					"users": {
						Type: "object",
						AdditionalProperties: &apiextv1.JSONSchemaPropsOrBool{
							Schema: &apiextv1.JSONSchemaProps{
								Type:        "array",
								Description: "Role flags specified here must not contradict each other",
								Nullable:    true,
								Items: &apiextv1.JSONSchemaPropsOrArray{
									Schema: &apiextv1.JSONSchemaProps{
										Type: "string",
										Enum: []apiextv1.JSON{
											{
												Raw: []byte(`"bypassrls"`),
											},
											{
												Raw: []byte(`"BYPASSRLS"`),
											},
											{
												Raw: []byte(`"nobypassrls"`),
											},
											{
												Raw: []byte(`"NOBYPASSRLS"`),
											},
											{
												Raw: []byte(`"createdb"`),
											},
											{
												Raw: []byte(`"CREATEDB"`),
											},
											{
												Raw: []byte(`"nocreatedb"`),
											},
											{
												Raw: []byte(`"NOCREATEDB"`),
											},
											{
												Raw: []byte(`"createrole"`),
											},
											{
												Raw: []byte(`"CREATEROLE"`),
											},
											{
												Raw: []byte(`"nocreaterole"`),
											},
											{
												Raw: []byte(`"NOCREATEROLE"`),
											},
											{
												Raw: []byte(`"inherit"`),
											},
											{
												Raw: []byte(`"INHERIT"`),
											},
											{
												Raw: []byte(`"noinherit"`),
											},
											{
												Raw: []byte(`"NOINHERIT"`),
											},
											{
												Raw: []byte(`"login"`),
											},
											{
												Raw: []byte(`"LOGIN"`),
											},
											{
												Raw: []byte(`"nologin"`),
											},
											{
												Raw: []byte(`"NOLOGIN"`),
											},
											{
												Raw: []byte(`"replication"`),
											},
											{
												Raw: []byte(`"REPLICATION"`),
											},
											{
												Raw: []byte(`"noreplication"`),
											},
											{
												Raw: []byte(`"NOREPLICATION"`),
											},
											{
												Raw: []byte(`"superuser"`),
											},
											{
												Raw: []byte(`"SUPERUSER"`),
											},
											{
												Raw: []byte(`"nosuperuser"`),
											},
											{
												Raw: []byte(`"NOSUPERUSER"`),
											},
										},
									},
								},
							},
						},
					},
					"volume": {
						Type:     "object",
						Required: []string{"size"},
						Properties: map[string]apiextv1.JSONSchemaProps{
							"size": {
								Type:        "string",
								Description: "Value must not be zero",
								Pattern:     "^(\\d+(e\\d+)?|\\d+(\\.\\d+)?(e\\d+)?[EPTGMK]i?)$",
							},
							"storageClass": {
								Type: "string",
							},
							"subPath": {
								Type: "string",
							},
						},
					},
					"additionalVolumes": {
						Type: "array",
						Items: &apiextv1.JSONSchemaPropsOrArray{
							Schema: &apiextv1.JSONSchemaProps{
								Type:     "object",
								Required: []string{"name", "mountPath", "volumeSource"},
								Properties: map[string]apiextv1.JSONSchemaProps{
									"name": {
										Type: "string",
									},
									"mountPath": {
										Type: "string",
									},
									"targetContainers": {
										Type: "array",
										Items: &apiextv1.JSONSchemaPropsOrArray{
											Schema: &apiextv1.JSONSchemaProps{
												Type: "string",
											},
										},
									},
									"volumeSource": {
										Type: "object",
									},
									"subPath": {
										Type: "string",
									},
								},
							},
						},
					},
				},
			},
			"status": {
				Type: "object",
				AdditionalProperties: &apiextv1.JSONSchemaPropsOrBool{
					Schema: &apiextv1.JSONSchemaProps{
						Type: "string",
					},
				},
			},
		},
	},
}

// OperatorConfigCRDResourceValidation to check applied manifest parameters
var OperatorConfigCRDResourceValidation = apiextv1.CustomResourceValidation{
	OpenAPIV3Schema: &apiextv1.JSONSchemaProps{
		Type:     "object",
		Required: []string{"kind", "apiVersion", "configuration"},
		Properties: map[string]apiextv1.JSONSchemaProps{
			"kind": {
				Type: "string",
				Enum: []apiextv1.JSON{
					{
						Raw: []byte(`"OperatorConfiguration"`),
					},
				},
			},
			"apiVersion": {
				Type: "string",
				Enum: []apiextv1.JSON{
					{
						Raw: []byte(`"acid.zalan.do/v1"`),
					},
				},
			},
			"configuration": {
				Type: "object",
				Properties: map[string]apiextv1.JSONSchemaProps{
					"docker_image": {
						Type: "string",
					},
					"enable_crd_validation": {
						Type: "boolean",
					},
					"enable_lazy_spilo_upgrade": {
						Type: "boolean",
					},
					"enable_shm_volume": {
						Type: "boolean",
					},
					"etcd_host": {
						Type: "string",
					},
					"kubernetes_use_configmaps": {
						Type: "boolean",
					},
					"max_instances": {
						Type:        "integer",
						Description: "-1 = disabled",
						Minimum:     &minDisable,
					},
					"min_instances": {
						Type:        "integer",
						Description: "-1 = disabled",
						Minimum:     &minDisable,
					},
					"resync_period": {
						Type: "string",
					},
					"repair_period": {
						Type: "string",
					},
					"set_memory_request_to_limit": {
						Type: "boolean",
					},
					"sidecar_docker_images": {
						Type: "object",
						AdditionalProperties: &apiextv1.JSONSchemaPropsOrBool{
							Schema: &apiextv1.JSONSchemaProps{
								Type: "string",
							},
						},
					},
					"sidecars": {
						Type: "array",
						Items: &apiextv1.JSONSchemaPropsOrArray{
							Schema: &apiextv1.JSONSchemaProps{
								Type: "object",
								AdditionalProperties: &apiextv1.JSONSchemaPropsOrBool{
									Allows: true,
								},
							},
						},
					},
					"workers": {
						Type:    "integer",
						Minimum: &min1,
					},
					"users": {
						Type: "object",
						Properties: map[string]apiextv1.JSONSchemaProps{
							"replication_username": {
								Type: "string",
							},
							"super_username": {
								Type: "string",
							},
						},
					},
					"kubernetes": {
						Type: "object",
						Properties: map[string]apiextv1.JSONSchemaProps{
							"cluster_domain": {
								Type: "string",
							},
							"cluster_labels": {
								Type: "object",
								AdditionalProperties: &apiextv1.JSONSchemaPropsOrBool{
									Schema: &apiextv1.JSONSchemaProps{
										Type: "string",
									},
								},
							},
							"cluster_name_label": {
								Type: "string",
							},
							"custom_pod_annotations": {
								Type: "object",
								AdditionalProperties: &apiextv1.JSONSchemaPropsOrBool{
									Schema: &apiextv1.JSONSchemaProps{
										Type: "string",
									},
								},
							},
							"delete_annotation_date_key": {
								Type: "string",
							},
							"delete_annotation_name_key": {
								Type: "string",
							},
							"downscaler_annotations": {
								Type: "array",
								Items: &apiextv1.JSONSchemaPropsOrArray{
									Schema: &apiextv1.JSONSchemaProps{
										Type: "string",
									},
								},
							},
							"enable_init_containers": {
								Type: "boolean",
							},
							"enable_pod_antiaffinity": {
								Type: "boolean",
							},
							"enable_pod_disruption_budget": {
								Type: "boolean",
							},
							"enable_sidecars": {
								Type: "boolean",
							},
							"infrastructure_roles_secret_name": {
								Type: "string",
							},
							"infrastructure_roles_secrets": {
								Type: "array",
								Items: &apiextv1.JSONSchemaPropsOrArray{
									Schema: &apiextv1.JSONSchemaProps{
										Type:     "object",
										Required: []string{"secretname", "userkey", "passwordkey"},
										Properties: map[string]apiextv1.JSONSchemaProps{
											"secretname": {
												Type: "string",
											},
											"userkey": {
												Type: "string",
											},
											"passwordkey": {
												Type: "string",
											},
											"rolekey": {
												Type: "string",
											},
											"defaultuservalue": {
												Type: "string",
											},
											"defaultrolevalue": {
												Type: "string",
											},
											"details": {
												Type: "string",
											},
											"template": {
												Type: "boolean",
											},
										},
									},
								},
							},
							"inherited_labels": {
								Type: "array",
								Items: &apiextv1.JSONSchemaPropsOrArray{
									Schema: &apiextv1.JSONSchemaProps{
										Type: "string",
									},
								},
							},
							"master_pod_move_timeout": {
								Type: "string",
							},
							"node_readiness_label": {
								Type: "object",
								AdditionalProperties: &apiextv1.JSONSchemaPropsOrBool{
									Schema: &apiextv1.JSONSchemaProps{
										Type: "string",
									},
								},
							},
							"oauth_token_secret_name": {
								Type: "string",
							},
							"pdb_name_format": {
								Type: "string",
							},
							"pod_antiaffinity_topology_key": {
								Type: "string",
							},
							"pod_environment_configmap": {
								Type: "string",
							},
							"pod_environment_secret": {
								Type: "string",
							},
							"pod_management_policy": {
								Type: "string",
								Enum: []apiextv1.JSON{
									{
										Raw: []byte(`"ordered_ready"`),
									},
									{
										Raw: []byte(`"parallel"`),
									},
								},
							},
							"pod_priority_class_name": {
								Type: "string",
							},
							"pod_role_label": {
								Type: "string",
							},
							"pod_service_account_definition": {
								Type: "string",
							},
							"pod_service_account_name": {
								Type: "string",
							},
							"pod_service_account_role_binding_definition": {
								Type: "string",
							},
							"pod_terminate_grace_period": {
								Type: "string",
							},
							"secret_name_template": {
								Type: "string",
							},
							"spilo_runasuser": {
								Type: "integer",
							},
							"spilo_runasgroup": {
								Type: "integer",
							},
							"spilo_fsgroup": {
								Type: "integer",
							},
							"spilo_privileged": {
								Type: "boolean",
							},
							"storage_resize_mode": {
								Type: "string",
								Enum: []apiextv1.JSON{
									{
										Raw: []byte(`"ebs"`),
									},
									{
										Raw: []byte(`"pvc"`),
									},
									{
										Raw: []byte(`"off"`),
									},
								},
							},
							"toleration": {
								Type: "object",
								AdditionalProperties: &apiextv1.JSONSchemaPropsOrBool{
									Schema: &apiextv1.JSONSchemaProps{
										Type: "string",
									},
								},
							},
							"watched_namespace": {
								Type: "string",
							},
						},
					},
					"postgres_pod_resources": {
						Type: "object",
						Properties: map[string]apiextv1.JSONSchemaProps{
							"default_cpu_limit": {
								Type:    "string",
								Pattern: "^(\\d+m|\\d+(\\.\\d{1,3})?)$",
							},
							"default_cpu_request": {
								Type:    "string",
								Pattern: "^(\\d+m|\\d+(\\.\\d{1,3})?)$",
							},
							"default_memory_limit": {
								Type:    "string",
								Pattern: "^(\\d+(e\\d+)?|\\d+(\\.\\d+)?(e\\d+)?[EPTGMK]i?)$",
							},
							"default_memory_request": {
								Type:    "string",
								Pattern: "^(\\d+(e\\d+)?|\\d+(\\.\\d+)?(e\\d+)?[EPTGMK]i?)$",
							},
							"min_cpu_limit": {
								Type:    "string",
								Pattern: "^(\\d+m|\\d+(\\.\\d{1,3})?)$",
							},
							"min_memory_limit": {
								Type:    "string",
								Pattern: "^(\\d+(e\\d+)?|\\d+(\\.\\d+)?(e\\d+)?[EPTGMK]i?)$",
							},
						},
					},
					"timeouts": {
						Type: "object",
						Properties: map[string]apiextv1.JSONSchemaProps{
							"pod_label_wait_timeout": {
								Type: "string",
							},
							"pod_deletion_wait_timeout": {
								Type: "string",
							},
							"ready_wait_interval": {
								Type: "string",
							},
							"ready_wait_timeout": {
								Type: "string",
							},
							"resource_check_interval": {
								Type: "string",
							},
							"resource_check_timeout": {
								Type: "string",
							},
						},
					},
					"load_balancer": {
						Type: "object",
						Properties: map[string]apiextv1.JSONSchemaProps{
							"custom_service_annotations": {
								Type: "object",
								AdditionalProperties: &apiextv1.JSONSchemaPropsOrBool{
									Schema: &apiextv1.JSONSchemaProps{
										Type: "string",
									},
								},
							},
							"db_hosted_zone": {
								Type: "string",
							},
							"enable_master_load_balancer": {
								Type: "boolean",
							},
							"enable_replica_load_balancer": {
								Type: "boolean",
							},
							"external_traffic_policy": {
								Type: "string",
								Enum: []apiextv1.JSON{
									{
										Raw: []byte(`"Cluster"`),
									},
									{
										Raw: []byte(`"Local"`),
									},
								},
							},
							"master_dns_name_format": {
								Type: "string",
							},
							"replica_dns_name_format": {
								Type: "string",
							},
						},
					},
					"aws_or_gcp": {
						Type: "object",
						Properties: map[string]apiextv1.JSONSchemaProps{
							"additional_secret_mount": {
								Type: "string",
							},
							"additional_secret_mount_path": {
								Type: "string",
							},
							"aws_region": {
								Type: "string",
							},
							"kube_iam_role": {
								Type: "string",
							},
							"log_s3_bucket": {
								Type: "string",
							},
							"wal_s3_bucket": {
								Type: "string",
							},
						},
					},
					"logical_backup": {
						Type: "object",
						Properties: map[string]apiextv1.JSONSchemaProps{
							"logical_backup_docker_image": {
								Type: "string",
							},
							"logical_backup_s3_access_key_id": {
								Type: "string",
							},
							"logical_backup_s3_bucket": {
								Type: "string",
							},
							"logical_backup_s3_endpoint": {
								Type: "string",
							},
							"logical_backup_s3_region": {
								Type: "string",
							},
							"logical_backup_s3_secret_access_key": {
								Type: "string",
							},
							"logical_backup_s3_sse": {
								Type: "string",
							},
							"logical_backup_schedule": {
								Type:    "string",
								Pattern: "^(\\d+|\\*)(/\\d+)?(\\s+(\\d+|\\*)(/\\d+)?){4}$",
							},
						},
					},
					"debug": {
						Type: "object",
						Properties: map[string]apiextv1.JSONSchemaProps{
							"debug_logging": {
								Type: "boolean",
							},
							"enable_database_access": {
								Type: "boolean",
							},
						},
					},
					"teams_api": {
						Type: "object",
						Properties: map[string]apiextv1.JSONSchemaProps{
							"enable_admin_role_for_users": {
								Type: "boolean",
							},
							"enable_postgres_team_crd": {
								Type: "boolean",
							},
							"enable_postgres_team_crd_superusers": {
								Type: "boolean",
							},
							"enable_team_superuser": {
								Type: "boolean",
							},
							"enable_teams_api": {
								Type: "boolean",
							},
							"pam_configuration": {
								Type: "string",
							},
							"pam_role_name": {
								Type: "string",
							},
							"postgres_superuser_teams": {
								Type: "array",
								Items: &apiextv1.JSONSchemaPropsOrArray{
									Schema: &apiextv1.JSONSchemaProps{
										Type: "string",
									},
								},
							},
							"protected_role_names": {
								Type: "array",
								Items: &apiextv1.JSONSchemaPropsOrArray{
									Schema: &apiextv1.JSONSchemaProps{
										Type: "string",
									},
								},
							},
							"team_admin_role": {
								Type: "string",
							},
							"team_api_role_configuration": {
								Type: "object",
								AdditionalProperties: &apiextv1.JSONSchemaPropsOrBool{
									Schema: &apiextv1.JSONSchemaProps{
										Type: "string",
									},
								},
							},
							"teams_api_url": {
								Type: "string",
							},
						},
					},
					"logging_rest_api": {
						Type: "object",
						Properties: map[string]apiextv1.JSONSchemaProps{
							"api_port": {
								Type: "integer",
							},
							"cluster_history_entries": {
								Type: "integer",
							},
							"ring_log_lines": {
								Type: "integer",
							},
						},
					},
					"scalyr": {
						Type: "object",
						Properties: map[string]apiextv1.JSONSchemaProps{
							"scalyr_api_key": {
								Type: "string",
							},
							"scalyr_cpu_limit": {
								Type:    "string",
								Pattern: "^(\\d+m|\\d+(\\.\\d{1,3})?)$",
							},
							"scalyr_cpu_request": {
								Type:    "string",
								Pattern: "^(\\d+m|\\d+(\\.\\d{1,3})?)$",
							},
							"scalyr_image": {
								Type: "string",
							},
							"scalyr_memory_limit": {
								Type:    "string",
								Pattern: "^(\\d+(e\\d+)?|\\d+(\\.\\d+)?(e\\d+)?[EPTGMK]i?)$",
							},
							"scalyr_memory_request": {
								Type:    "string",
								Pattern: "^(\\d+(e\\d+)?|\\d+(\\.\\d+)?(e\\d+)?[EPTGMK]i?)$",
							},
							"scalyr_server_url": {
								Type: "string",
							},
						},
					},
					"connection_pooler": {
						Type: "object",
						Properties: map[string]apiextv1.JSONSchemaProps{
							"connection_pooler_default_cpu_limit": {
								Type:    "string",
								Pattern: "^(\\d+m|\\d+(\\.\\d{1,3})?)$",
							},
							"connection_pooler_default_cpu_request": {
								Type:    "string",
								Pattern: "^(\\d+m|\\d+(\\.\\d{1,3})?)$",
							},
							"connection_pooler_default_memory_limit": {
								Type:    "string",
								Pattern: "^(\\d+(e\\d+)?|\\d+(\\.\\d+)?(e\\d+)?[EPTGMK]i?)$",
							},
							"connection_pooler_default_memory_request": {
								Type:    "string",
								Pattern: "^(\\d+(e\\d+)?|\\d+(\\.\\d+)?(e\\d+)?[EPTGMK]i?)$",
							},
							"connection_pooler_image": {
								Type: "string",
							},
							"connection_pooler_max_db_connections": {
								Type: "integer",
							},
							"connection_pooler_mode": {
								Type: "string",
								Enum: []apiextv1.JSON{
									{
										Raw: []byte(`"session"`),
									},
									{
										Raw: []byte(`"transaction"`),
									},
								},
							},
							"connection_pooler_number_of_instances": {
								Type:    "integer",
								Minimum: &min2,
							},
							"connection_pooler_schema": {
								Type: "string",
							},
							"connection_pooler_user": {
								Type: "string",
							},
						},
					},
				},
			},
			"status": {
				Type: "object",
				AdditionalProperties: &apiextv1.JSONSchemaPropsOrBool{
					Schema: &apiextv1.JSONSchemaProps{
						Type: "string",
					},
				},
			},
		},
	},
}

func buildCRD(name, kind, plural, short string, columns []apiextv1.CustomResourceColumnDefinition, validation apiextv1.CustomResourceValidation) *apiextv1.CustomResourceDefinition {
	return &apiextv1.CustomResourceDefinition{
		ObjectMeta: metav1.ObjectMeta{
			Name: name,
		},
		Spec: apiextv1.CustomResourceDefinitionSpec{
			Group: SchemeGroupVersion.Group,
			Names: apiextv1.CustomResourceDefinitionNames{
				Plural:     plural,
				ShortNames: []string{short},
				Kind:       kind,
			},
			Scope: apiextv1.NamespaceScoped,
			Versions: []apiextv1.CustomResourceDefinitionVersion{
				apiextv1.CustomResourceDefinitionVersion{
					Name:    SchemeGroupVersion.Version,
					Served:  true,
					Storage: true,
					Subresources: &apiextv1.CustomResourceSubresources{
						Status: &apiextv1.CustomResourceSubresourceStatus{},
					},
					AdditionalPrinterColumns: columns,
					Schema:                   &validation,
				},
			},
		},
	}
}

// PostgresCRD returns CustomResourceDefinition built from PostgresCRDResource
func PostgresCRD(enableValidation *bool) *apiextv1.CustomResourceDefinition {
	postgresCRDvalidation := apiextv1.CustomResourceValidation{}

	if enableValidation != nil && *enableValidation {
		postgresCRDvalidation = PostgresCRDResourceValidation
	}

	return buildCRD(PostgresCRDResouceName,
		PostgresCRDResourceKind,
		PostgresCRDResourcePlural,
		PostgresCRDResourceShort,
		PostgresCRDResourceColumns,
		postgresCRDvalidation)
}

// ConfigurationCRD returns CustomResourceDefinition built from OperatorConfigCRDResource
func ConfigurationCRD(enableValidation *bool) *apiextv1.CustomResourceDefinition {
	opconfigCRDvalidation := apiextv1.CustomResourceValidation{}

	if enableValidation != nil && *enableValidation {
		opconfigCRDvalidation = OperatorConfigCRDResourceValidation
	}

	return buildCRD(OperatorConfigCRDResourceName,
		OperatorConfigCRDResouceKind,
		OperatorConfigCRDResourcePlural,
		OperatorConfigCRDResourceShort,
		OperatorConfigCRDResourceColumns,
		opconfigCRDvalidation)
}<|MERGE_RESOLUTION|>--- conflicted
+++ resolved
@@ -113,13 +113,8 @@
 var PostgresCRDResourceValidation = apiextv1.CustomResourceValidation{
 	OpenAPIV3Schema: &apiextv1.JSONSchemaProps{
 		Type:     "object",
-<<<<<<< HEAD
-		Required: []string{"kind", "apiVersion", "spec"},
+		Required: []string{"kind", "apiVersion", "metadata", "spec"},
 		Properties: map[string]apiextv1.JSONSchemaProps{
-=======
-		Required: []string{"kind", "apiVersion", "metadata", "spec"},
-		Properties: map[string]apiextv1beta1.JSONSchemaProps{
->>>>>>> 9a11e85d
 			"kind": {
 				Type: "string",
 				Enum: []apiextv1.JSON{
@@ -139,7 +134,7 @@
 			"metadata": {
 				Type:     "object",
 				Required: []string{"name"},
-				Properties: map[string]apiextv1beta1.JSONSchemaProps{
+				Properties: map[string]apiextv1.JSONSchemaProps{
 					"name": {
 						Type:      "string",
 						MaxLength: &maxLength,
