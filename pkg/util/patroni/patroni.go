package patroni

import (
	"bytes"
	"encoding/json"
	"fmt"
	"io/ioutil"
	"net"
	"net/http"
	"strconv"
	"time"

	"github.com/sirupsen/logrus"
	"k8s.io/api/core/v1"

	acidv1 "github.com/zalando/postgres-operator/pkg/apis/acid.zalan.do/v1"
)

const (
	failoverPath = "/failover"
	configPath   = "/config"
	apiPort      = 8008
	timeout      = 30 * time.Second
)

// Interface describe patroni methods
type Interface interface {
	Switchover(master *v1.Pod, candidate string) error
	SetPostgresParameters(server *v1.Pod, options map[string]string) error
	ApplyConfig(server *v1.Pod, config acidv1.Patroni) error
}

// Patroni API client
type Patroni struct {
	httpClient *http.Client
	logger     *logrus.Entry
}

// New create patroni
func New(logger *logrus.Entry) *Patroni {
	cl := http.Client{
		Timeout: timeout,
	}

	return &Patroni{
		logger:     logger,
		httpClient: &cl,
	}
}

func apiURL(masterPod *v1.Pod) (string, error) {
	ip := net.ParseIP(masterPod.Status.PodIP)
	if ip == nil {
		return "", fmt.Errorf("%s is not a valid IP", masterPod.Status.PodIP)
	}
	// Sanity check PodIP
	if ip.To4() == nil {
		if ip.To16() == nil {
			// Shouldn't ever get here, but library states it's possible.
			return "", fmt.Errorf("%s is not a valid IPv4/IPv6 address", masterPod.Status.PodIP)
		}
	}
	return fmt.Sprintf("http://%s", net.JoinHostPort(ip.String(), strconv.Itoa(apiPort))), nil
}

func (p *Patroni) httpPostOrPatch(method string, url string, body *bytes.Buffer) (err error) {
	request, err := http.NewRequest(method, url, body)
	if err != nil {
		return fmt.Errorf("could not create request: %v", err)
	}

	p.logger.Debugf("making %s http request: %s", method, request.URL.String())

	resp, err := p.httpClient.Do(request)
	if err != nil {
		return fmt.Errorf("could not make request: %v", err)
	}
	defer func() {
		if err2 := resp.Body.Close(); err2 != nil {
			if err != nil {
				err = fmt.Errorf("could not close request: %v, prior error: %v", err2, err)
			} else {
				err = fmt.Errorf("could not close request: %v", err2)
			}
			return
		}
	}()

	if resp.StatusCode != http.StatusOK {
		bodyBytes, err := ioutil.ReadAll(resp.Body)
		if err != nil {
			return fmt.Errorf("could not read response: %v", err)
		}

		return fmt.Errorf("patroni returned '%s'", string(bodyBytes))
	}
	return nil
}

// Switchover by calling Patroni REST API
func (p *Patroni) Switchover(master *v1.Pod, candidate string) error {
	buf := &bytes.Buffer{}
	err := json.NewEncoder(buf).Encode(map[string]string{"leader": master.Name, "member": candidate})
	if err != nil {
		return fmt.Errorf("could not encode json: %v", err)
	}
	apiURLString, err := apiURL(master)
	if err != nil {
		return err
	}
	return p.httpPostOrPatch(http.MethodPost, apiURLString+failoverPath, buf)
}

//TODO: add an option call /patroni to check if it is necessary to restart the server

//SetPostgresParameters sets Postgres options via Patroni patch API call.
func (p *Patroni) SetPostgresParameters(server *v1.Pod, parameters map[string]string) error {
	buf := &bytes.Buffer{}
	err := json.NewEncoder(buf).Encode(map[string]map[string]interface{}{"postgresql": {"parameters": parameters}})
	if err != nil {
		return fmt.Errorf("could not encode json: %v", err)
	}
<<<<<<< HEAD
	apiURLString, err := apiURL(server)
	if err != nil {
		return err
	}
	return p.httpPostOrPatch(http.MethodPatch, apiURLString+configPath, buf)
=======
	return p.httpPostOrPatch(http.MethodPatch, apiURL(server)+configPath, buf)
}

func (p *Patroni) ApplyConfig(server *v1.Pod, config acidv1.Patroni) error {
	buf := &bytes.Buffer{}
	err := json.NewEncoder(buf).Encode(config)
	if err != nil {
		return fmt.Errorf("could not encode json: %v", err)
	}
	return p.httpPostOrPatch(http.MethodPatch, apiURL(server)+configPath, buf)
>>>>>>> 7f5ca220
}<|MERGE_RESOLUTION|>--- conflicted
+++ resolved
@@ -120,14 +120,11 @@
 	if err != nil {
 		return fmt.Errorf("could not encode json: %v", err)
 	}
-<<<<<<< HEAD
 	apiURLString, err := apiURL(server)
 	if err != nil {
 		return err
 	}
 	return p.httpPostOrPatch(http.MethodPatch, apiURLString+configPath, buf)
-=======
-	return p.httpPostOrPatch(http.MethodPatch, apiURL(server)+configPath, buf)
 }
 
 func (p *Patroni) ApplyConfig(server *v1.Pod, config acidv1.Patroni) error {
@@ -137,5 +134,4 @@
 		return fmt.Errorf("could not encode json: %v", err)
 	}
 	return p.httpPostOrPatch(http.MethodPatch, apiURL(server)+configPath, buf)
->>>>>>> 7f5ca220
 }