--- conflicted
+++ resolved
@@ -118,14 +118,11 @@
 	if err != nil {
 		return fmt.Errorf("could not encode json: %v", err)
 	}
-<<<<<<< HEAD
 	apiURLString, err := apiURL(server)
 	if err != nil {
 		return err
 	}
 	return p.httpPostOrPatch(http.MethodPatch, apiURLString+configPath, buf)
-=======
-	return p.httpPostOrPatch(http.MethodPatch, apiURL(server)+configPath, buf)
 }
 
 //SetPostgresParameters sets Postgres options via Patroni patch API call.
@@ -137,5 +134,4 @@
 		return fmt.Errorf("could not encode json: %v", err)
 	}
 	return p.httpPostOrPatch(http.MethodPatch, apiURL(server)+configPath, buf)
->>>>>>> feb339ea
 }