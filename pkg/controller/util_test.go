package controller

import (
	"fmt"
	"reflect"
	"testing"

<<<<<<< HEAD
	meta_v1 "k8s.io/apimachinery/pkg/apis/meta/v1"
=======
	metav1 "k8s.io/apimachinery/pkg/apis/meta/v1"
>>>>>>> 1f8b37f3
	v1core "k8s.io/client-go/kubernetes/typed/core/v1"
	"k8s.io/client-go/pkg/api/v1"

	"github.com/zalando-incubator/postgres-operator/pkg/spec"
	"github.com/zalando-incubator/postgres-operator/pkg/util/k8sutil"
)

const (
	testInfrastructureRolesSecretName = "infrastructureroles-test"
)

type mockSecret struct {
	v1core.SecretInterface
}

<<<<<<< HEAD
func (c *mockSecret) Get(name string, options meta_v1.GetOptions) (*v1.Secret, error) {
=======
func (c *mockSecret) Get(name string, options metav1.GetOptions) (*v1.Secret, error) {
>>>>>>> 1f8b37f3
	if name != testInfrastructureRolesSecretName {
		return nil, fmt.Errorf("NotFound")
	}
	secret := &v1.Secret{}
	secret.Name = mockController.opConfig.ClusterNameLabel
	secret.Data = map[string][]byte{
		"user1":     []byte("testrole"),
		"password1": []byte("testpassword"),
		"inrole1":   []byte("testinrole"),
	}
	return secret, nil

}

type MockSecretGetter struct {
}

func (c *MockSecretGetter) Secrets(namespace string) v1core.SecretInterface {
	return &mockSecret{}
}

func newMockKubernetesClient() k8sutil.KubernetesClient {
	return k8sutil.KubernetesClient{SecretsGetter: &MockSecretGetter{}}
}

func newMockController() *Controller {
	controller := NewController(&Config{})
	controller.opConfig.ClusterNameLabel = "cluster-name"
	controller.opConfig.InfrastructureRolesSecretName =
		spec.NamespacedName{v1.NamespaceDefault, testInfrastructureRolesSecretName}
	controller.opConfig.Workers = 4
	controller.KubeClient = newMockKubernetesClient()
	return controller
}

var mockController = newMockController()

func TestPodClusterName(t *testing.T) {
	var testTable = []struct {
		in       *v1.Pod
		expected spec.NamespacedName
	}{
		{
			&v1.Pod{},
			spec.NamespacedName{},
		},
		{
			&v1.Pod{
<<<<<<< HEAD
				ObjectMeta: meta_v1.ObjectMeta{
=======
				ObjectMeta: metav1.ObjectMeta{
>>>>>>> 1f8b37f3
					Namespace: v1.NamespaceDefault,
					Labels: map[string]string{
						mockController.opConfig.ClusterNameLabel: "testcluster",
					},
				},
			},
			spec.NamespacedName{v1.NamespaceDefault, "testcluster"},
		},
	}
	for _, test := range testTable {
		resp := mockController.podClusterName(test.in)
		if resp != test.expected {
			t.Errorf("expected response %v does not match the actual %v", test.expected, resp)
		}
	}
}

func TestClusterWorkerID(t *testing.T) {
	var testTable = []struct {
		in       spec.NamespacedName
		expected uint32
	}{
		{
			in:       spec.NamespacedName{"foo", "bar"},
			expected: 2,
		},
		{
			in:       spec.NamespacedName{"default", "testcluster"},
			expected: 3,
		},
	}
	for _, test := range testTable {
		resp := mockController.clusterWorkerID(test.in)
		if resp != test.expected {
			t.Errorf("expected response %v does not match the actual %v", test.expected, resp)
		}
	}
}

func TestGetInfrastructureRoles(t *testing.T) {
	var testTable = []struct {
		secretName    spec.NamespacedName
		expectedRoles map[string]spec.PgUser
		expectedError error
	}{
		{
			spec.NamespacedName{},
			nil,
			nil,
		},
		{
			spec.NamespacedName{v1.NamespaceDefault, "null"},
			nil,
			fmt.Errorf(`could not get infrastructure roles secret: NotFound`),
		},
		{
			spec.NamespacedName{v1.NamespaceDefault, testInfrastructureRolesSecretName},
			map[string]spec.PgUser{
				"testrole": {
					"testrole",
					"testpassword",
					nil,
					[]string{"testinrole"},
				},
			},
			nil,
		},
	}
	for _, test := range testTable {
		roles, err := mockController.getInfrastructureRoles(&test.secretName)
		if err != test.expectedError {
			if err != nil && test.expectedError != nil && err.Error() == test.expectedError.Error() {
				continue
			}
			t.Errorf("expected error '%v' does not match the actual error '%v'", test.expectedError, err)
		}
		if !reflect.DeepEqual(roles, test.expectedRoles) {
			t.Errorf("expected roles output %v does not match the actual %v", test.expectedRoles, roles)
		}
	}
}<|MERGE_RESOLUTION|>--- conflicted
+++ resolved
@@ -5,11 +5,7 @@
 	"reflect"
 	"testing"
 
-<<<<<<< HEAD
-	meta_v1 "k8s.io/apimachinery/pkg/apis/meta/v1"
-=======
 	metav1 "k8s.io/apimachinery/pkg/apis/meta/v1"
->>>>>>> 1f8b37f3
 	v1core "k8s.io/client-go/kubernetes/typed/core/v1"
 	"k8s.io/client-go/pkg/api/v1"
 
@@ -25,11 +21,7 @@
 	v1core.SecretInterface
 }
 
-<<<<<<< HEAD
-func (c *mockSecret) Get(name string, options meta_v1.GetOptions) (*v1.Secret, error) {
-=======
 func (c *mockSecret) Get(name string, options metav1.GetOptions) (*v1.Secret, error) {
->>>>>>> 1f8b37f3
 	if name != testInfrastructureRolesSecretName {
 		return nil, fmt.Errorf("NotFound")
 	}
@@ -78,11 +70,7 @@
 		},
 		{
 			&v1.Pod{
-<<<<<<< HEAD
-				ObjectMeta: meta_v1.ObjectMeta{
-=======
 				ObjectMeta: metav1.ObjectMeta{
->>>>>>> 1f8b37f3
 					Namespace: v1.NamespaceDefault,
 					Labels: map[string]string{
 						mockController.opConfig.ClusterNameLabel: "testcluster",
