hash: 427db08c70ab32596f9230f0111e24996f73b1b66ddd7365dd0b1b38c0ae367f
updated: 2017-05-19T17:11:37.120200516+02:00
imports:
- name: cloud.google.com/go
  version: 3b1ae45394a234c385be014e9a488f2bb6eef821
  subpackages:
  - compute/metadata
  - internal
- name: github.com/aws/aws-sdk-go
<<<<<<< HEAD
  version: e766cfe96ef7320817087fa4cd92c09abdb87310
=======
  version: 63ce630574a5ec05ecd8e8de5cea16332a5a684d
>>>>>>> bc178974
  subpackages:
  - aws
  - aws/awserr
  - aws/awsutil
  - aws/client
  - aws/client/metadata
  - aws/corehandlers
  - aws/credentials
  - aws/credentials/ec2rolecreds
  - aws/credentials/endpointcreds
  - aws/credentials/stscreds
  - aws/defaults
  - aws/ec2metadata
  - aws/endpoints
  - aws/request
  - aws/session
  - aws/signer/v4
  - private/protocol
  - private/protocol/ec2query
<<<<<<< HEAD
  - private/protocol/query
  - private/protocol/query/queryutil
  - private/protocol/rest
  - private/protocol/xml/xmlutil
  - service/ec2
=======
  - private/protocol/json/jsonutil
  - private/protocol/jsonrpc
  - private/protocol/query
  - private/protocol/query/queryutil
  - private/protocol/rest
  - private/protocol/restxml
  - private/protocol/xml/xmlutil
  - private/waiter
  - service/autoscaling
  - service/ec2
  - service/ecr
  - service/elb
  - service/route53
>>>>>>> bc178974
  - service/sts
- name: github.com/blang/semver
  version: 31b736133b98f26d5e078ec9eb591666edfd091f
- name: github.com/coreos/go-oidc
  version: 5644a2f50e2d2d5ba0b474bc5bc55fea1925936d
  subpackages:
  - http
  - jose
  - key
  - oauth2
  - oidc
- name: github.com/coreos/pkg
  version: fa29b1d70f0beaddd4c7021607cc3c3be8ce94b8
  subpackages:
  - health
  - httputil
  - timeutil
- name: github.com/davecgh/go-spew
  version: 5215b55f46b2b919f50a1df0eaa5886afe4e3b3d
  subpackages:
  - spew
- name: github.com/docker/distribution
  version: cd27f179f2c10c5d300e6d09025b538c475b0d51
  subpackages:
  - digest
  - reference
- name: github.com/docker/spdystream
  version: 449fdfce4d962303d702fec724ef0ad181c92528
  subpackages:
  - spdy
- name: github.com/emicklei/go-restful
  version: 89ef8af493ab468a45a42bb0d89a06fccdd2fb22
  subpackages:
  - log
  - swagger
- name: github.com/ghodss/yaml
  version: 73d445a93680fa1a78ae23a5839bad48f32ba1ee
- name: github.com/go-ini/ini
  version: 2e44421e256d82ebbf3d4d4fcabe8930b905eff3
- name: github.com/go-openapi/jsonpointer
  version: 46af16f9f7b149af66e5d1bd010e3574dc06de98
- name: github.com/go-openapi/jsonreference
  version: 13c6e3589ad90f49bd3e3bbe2c2cb3d7a4142272
- name: github.com/go-openapi/spec
  version: 6aced65f8501fe1217321abf0749d354824ba2ff
- name: github.com/go-openapi/swag
  version: 1d0bd113de87027671077d3c71eb3ac5d7dbba72
- name: github.com/gogo/protobuf
  version: 100ba4e885062801d56799d78530b73b178a78f3
  subpackages:
  - proto
  - sortkeys
- name: github.com/golang/glog
  version: 44145f04b68cf362d9c4df2182967c2275eaefed
- name: github.com/golang/protobuf
  version: 8616e8ee5e20a1704615e6c8d7afcdac06087a67
  subpackages:
  - proto
- name: github.com/google/gofuzz
  version: bbcb9da2d746f8bdbd6a936686a0a6067ada0ec5
- name: github.com/howeyc/gopass
  version: 3ca23474a7c7203e0a0a070fd33508f6efdb9b3d
- name: github.com/imdario/mergo
  version: 6633656539c1639d9d78127b7d47c622b5d7b6dc
- name: github.com/jmespath/go-jmespath
  version: 3433f3ea46d9f8019119e7dd41274e112a2359a9
- name: github.com/jonboulle/clockwork
  version: 72f9bd7c4e0c2a40055ab3d0f09654f730cce982
- name: github.com/juju/ratelimit
  version: 77ed1c8a01217656d2080ad51981f6e99adaa177
- name: github.com/kr/text
  version: 7cafcd837844e784b526369c9bce262804aebc60
- name: github.com/lib/pq
  version: 2704adc878c21e1329f46f6e56a1c387d788ff94
  subpackages:
  - oid
- name: github.com/mailru/easyjson
  version: d5b7844b561a7bc640052f1b935f7b800330d7e0
  subpackages:
  - buffer
  - jlexer
  - jwriter
- name: github.com/motomux/pretty
  version: b2aad2c9a95d14eb978f29baa6e3a5c3c20eef30
- name: github.com/pborman/uuid
  version: ca53cad383cad2479bbba7f7a1a05797ec1386e4
- name: github.com/PuerkitoBio/purell
  version: 8a290539e2e8629dbc4e6bad948158f790ec31f4
- name: github.com/PuerkitoBio/urlesc
  version: 5bd2802263f21d8788851d5305584c82a5c75d7e
- name: github.com/Sirupsen/logrus
  version: ba1b36c82c5e05c4f912a88eab0dcd91a171688f
  subpackages:
  - client
- name: github.com/spf13/pflag
  version: 5ccb023bc27df288a957c5e994cd44fd19619465
- name: github.com/ugorji/go
  version: f1f1a805ed361a0e078bb537e4ea78cd37dcf065
  subpackages:
  - codec
- name: golang.org/x/crypto
  version: 1f22c0103821b9390939b6776727195525381532
  subpackages:
  - ssh/terminal
- name: golang.org/x/net
  version: e90d6d0afc4c315a0d87a568ae68577cc15149a0
  subpackages:
  - context
  - context/ctxhttp
  - http2
  - http2/hpack
  - idna
  - lex/httplex
- name: golang.org/x/oauth2
  version: 3c3a985cb79f52a3190fbc056984415ca6763d01
  subpackages:
  - google
  - internal
  - jws
  - jwt
- name: golang.org/x/sys
  version: 8f0908ab3b2457e2e15403d3697c9ef5cb4b57a9
  subpackages:
  - unix
- name: golang.org/x/text
  version: 2910a502d2bf9e43193af9d68ca516529614eed3
  subpackages:
  - cases
  - internal/tag
  - language
  - runes
  - secure/bidirule
  - secure/precis
  - transform
  - unicode/bidi
  - unicode/norm
  - width
- name: google.golang.org/appengine
  version: 4f7eeb5305a4ba1966344836ba4af9996b7b4e05
  subpackages:
  - internal
  - internal/app_identity
  - internal/base
  - internal/datastore
  - internal/log
  - internal/modules
  - internal/remote_api
  - internal/urlfetch
  - urlfetch
- name: gopkg.in/inf.v0
  version: 3887ee99ecf07df5b447e9b00d9c0b2adaa9f3e4
- name: gopkg.in/yaml.v2
  version: 53feefa2559fb8dfa8d81baad31be332c97d6c77
- name: k8s.io/apimachinery
  version: 84c15da65eb86243c295d566203d7689cc6ac04b
  subpackages:
  - pkg/api/errors
  - pkg/api/meta
  - pkg/api/resource
  - pkg/apimachinery
  - pkg/apimachinery/announced
  - pkg/apimachinery/registered
  - pkg/apis/meta/v1
  - pkg/apis/meta/v1/unstructured
  - pkg/conversion
  - pkg/conversion/queryparams
  - pkg/fields
  - pkg/labels
  - pkg/openapi
  - pkg/runtime
  - pkg/runtime/schema
  - pkg/runtime/serializer
  - pkg/runtime/serializer/json
  - pkg/runtime/serializer/protobuf
  - pkg/runtime/serializer/recognizer
  - pkg/runtime/serializer/versioning
  - pkg/selection
  - pkg/types
  - pkg/util/errors
  - pkg/util/framer
  - pkg/util/httpstream
  - pkg/util/httpstream/spdy
  - pkg/util/intstr
  - pkg/util/json
  - pkg/util/net
  - pkg/util/remotecommand
  - pkg/util/runtime
  - pkg/util/sets
  - pkg/util/validation
  - pkg/util/validation/field
  - pkg/util/wait
  - pkg/util/yaml
  - pkg/watch
  - third_party/forked/golang/netutil
  - third_party/forked/golang/reflect
- name: k8s.io/client-go
  version: e121606b0d09b2e1c467183ee46217fa85a6b672
  subpackages:
  - discovery
  - kubernetes
  - kubernetes/typed/apps/v1beta1
  - kubernetes/typed/authentication/v1beta1
  - kubernetes/typed/authorization/v1beta1
  - kubernetes/typed/autoscaling/v1
  - kubernetes/typed/batch/v1
  - kubernetes/typed/batch/v2alpha1
  - kubernetes/typed/certificates/v1alpha1
  - kubernetes/typed/core/v1
  - kubernetes/typed/extensions/v1beta1
  - kubernetes/typed/policy/v1beta1
  - kubernetes/typed/rbac/v1alpha1
  - kubernetes/typed/storage/v1beta1
  - pkg/api
  - pkg/api/errors
  - pkg/api/install
  - pkg/api/meta
  - pkg/api/meta/metatypes
  - pkg/api/resource
  - pkg/api/unversioned
  - pkg/api/v1
  - pkg/api/validation/path
  - pkg/apimachinery
  - pkg/apimachinery/announced
  - pkg/apimachinery/registered
  - pkg/apis/apps
  - pkg/apis/apps/install
  - pkg/apis/apps/v1beta1
  - pkg/apis/authentication
  - pkg/apis/authentication/install
  - pkg/apis/authentication/v1beta1
  - pkg/apis/authorization
  - pkg/apis/authorization/install
  - pkg/apis/authorization/v1beta1
  - pkg/apis/autoscaling
  - pkg/apis/autoscaling/install
  - pkg/apis/autoscaling/v1
  - pkg/apis/batch
  - pkg/apis/batch/install
  - pkg/apis/batch/v1
  - pkg/apis/batch/v2alpha1
  - pkg/apis/certificates
  - pkg/apis/certificates/install
  - pkg/apis/certificates/v1alpha1
  - pkg/apis/extensions
  - pkg/apis/extensions/install
  - pkg/apis/extensions/v1beta1
  - pkg/apis/policy
  - pkg/apis/policy/install
  - pkg/apis/policy/v1beta1
  - pkg/apis/rbac
  - pkg/apis/rbac/install
  - pkg/apis/rbac/v1alpha1
  - pkg/apis/storage
  - pkg/apis/storage/install
  - pkg/apis/storage/v1beta1
  - pkg/auth/user
  - pkg/conversion
  - pkg/conversion/queryparams
  - pkg/fields
  - pkg/genericapiserver/openapi/common
  - pkg/labels
  - pkg/runtime
  - pkg/runtime/serializer
  - pkg/runtime/serializer/json
  - pkg/runtime/serializer/protobuf
  - pkg/runtime/serializer/recognizer
  - pkg/runtime/serializer/streaming
  - pkg/runtime/serializer/versioning
  - pkg/selection
  - pkg/third_party/forked/golang/reflect
  - pkg/third_party/forked/golang/template
  - pkg/types
  - pkg/util
  - pkg/util/cert
  - pkg/util/clock
  - pkg/util/diff
  - pkg/util/errors
  - pkg/util/flowcontrol
  - pkg/util/framer
  - pkg/util/homedir
  - pkg/util/integer
  - pkg/util/intstr
  - pkg/util/json
  - pkg/util/jsonpath
  - pkg/util/labels
  - pkg/util/net
  - pkg/util/parsers
  - pkg/util/rand
  - pkg/util/runtime
  - pkg/util/sets
  - pkg/util/uuid
  - pkg/util/validation
  - pkg/util/validation/field
  - pkg/util/wait
  - pkg/util/yaml
  - pkg/version
  - pkg/watch
  - pkg/watch/versioned
  - plugin/pkg/client/auth
  - plugin/pkg/client/auth/gcp
  - plugin/pkg/client/auth/oidc
  - rest
  - tools/auth
  - tools/cache
  - tools/clientcmd
  - tools/clientcmd/api
  - tools/clientcmd/api/latest
  - tools/clientcmd/api/v1
  - tools/metrics
  - transport
- name: k8s.io/kubernetes
  version: ee39d359dd0896c4c0eccf23f033f158ad3d3bd7
  subpackages:
  - pkg/api
  - pkg/client/unversioned/remotecommand
  - pkg/util/exec
testImports: []<|MERGE_RESOLUTION|>--- conflicted
+++ resolved
@@ -7,11 +7,7 @@
   - compute/metadata
   - internal
 - name: github.com/aws/aws-sdk-go
-<<<<<<< HEAD
   version: e766cfe96ef7320817087fa4cd92c09abdb87310
-=======
-  version: 63ce630574a5ec05ecd8e8de5cea16332a5a684d
->>>>>>> bc178974
   subpackages:
   - aws
   - aws/awserr
@@ -31,13 +27,6 @@
   - aws/signer/v4
   - private/protocol
   - private/protocol/ec2query
-<<<<<<< HEAD
-  - private/protocol/query
-  - private/protocol/query/queryutil
-  - private/protocol/rest
-  - private/protocol/xml/xmlutil
-  - service/ec2
-=======
   - private/protocol/json/jsonutil
   - private/protocol/jsonrpc
   - private/protocol/query
@@ -51,7 +40,6 @@
   - service/ecr
   - service/elb
   - service/route53
->>>>>>> bc178974
   - service/sts
 - name: github.com/blang/semver
   version: 31b736133b98f26d5e078ec9eb591666edfd091f
