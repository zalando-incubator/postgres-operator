--- conflicted
+++ resolved
@@ -241,7 +241,6 @@
 Note that timezone required for `timestamp` (offset relative to UTC, see RFC
 3339 section 5.6)
 
-<<<<<<< HEAD
 
 ## Sidecar Support
 
@@ -249,20 +248,10 @@
 log aggregation, monitoring, backups or other tasks. A sidecar can be specified like this:
 
 ```yaml
-=======
-## Increase volume size
-
-PostgreSQL operator supports statefulset volume resize if you're using the
-operator on top of AWS. For that you need to change the size field of the
-volume description in the cluster manifest and apply the change:
-
-```
->>>>>>> d9d2c5cb
-apiVersion: "acid.zalan.do/v1"
-kind: postgresql
-
-metadata:
-<<<<<<< HEAD
+apiVersion: "acid.zalan.do/v1"
+kind: postgresql
+
+metadata:
   name: acid-minimal-cluster
 spec:
   ...
@@ -281,9 +270,20 @@
   - `POD_NAMESPACE` - field reference to `metadata.namespace`
   - `POSTGRES_USER` - the superuser that can be used to connect to the database
   - `POSTGRES_PASSWORD` - the password for the superuser
-   
+
 The PostgreSQL volume is shared with sidecars and is mounted at `/home/postgres/pgdata`.
-=======
+
+## Increase volume size
+
+PostgreSQL operator supports statefulset volume resize if you're using the
+operator on top of AWS. For that you need to change the size field of the
+volume description in the cluster manifest and apply the change:
+
+```
+apiVersion: "acid.zalan.do/v1"
+kind: postgresql
+
+metadata:
   name: acid-test-cluster
 spec:
   volume:
@@ -308,5 +308,4 @@
 every 6 hours.
 Note that if the statefulset is scaled down before resizing the size changes
 are only applied to the volumes attached to the running pods. The size of the
-volumes that correspond to the previously running pods is not changed.
->>>>>>> d9d2c5cb
+volumes that correspond to the previously running pods is not changed.