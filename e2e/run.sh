#!/usr/bin/env bash

# enable unofficial bash strict mode
set -o errexit
set -o nounset
set -o pipefail
IFS=$'\n\t'

cd $(dirname "$0");

readonly cluster_name="postgres-operator-e2e-tests"
readonly kubeconfig_path="/tmp/kind-config-${cluster_name}"

function pull_images(){

  operator_tag=$(git describe --tags --always --dirty)
  if [[ -z $(docker images -q registry.opensource.zalan.do/acid/postgres-operator:${operator_tag}) ]]
  then
    docker pull registry.opensource.zalan.do/acid/postgres-operator:latest
  fi

  operator_image=$(docker images --filter=reference="registry.opensource.zalan.do/acid/postgres-operator" --format "{{.Repository}}:{{.Tag}}" | head -1)

  e2e_test_image="registry.opensource.zalan.do/acid/postgres-operator-e2e-tests-runner:latest"
  docker pull ${e2e_test_image}
}

function start_kind(){

  # avoid interference with previous test runs
  if [[ $(kind get clusters | grep "^${cluster_name}*") != "" ]]
  then
    kind delete cluster --name ${cluster_name}
  fi

  export KUBECONFIG="${kubeconfig_path}"
  kind create cluster --name ${cluster_name} --config kind-cluster-postgres-operator-e2e-tests.yaml
  kind load docker-image "${operator_image}" --name ${cluster_name}
  kind load docker-image "${e2e_test_image}" --name ${cluster_name}
}

function set_kind_api_server_ip(){
  # use the actual kubeconfig to connect to the 'kind' API server
  # but update the IP address of the API server to the one from the Docker 'bridge' network
  readonly local kind_api_server_port=6443 # well-known in the 'kind' codebase
  readonly local kind_api_server=$(docker inspect --format "{{ .NetworkSettings.Networks.kind.IPAddress }}:${kind_api_server_port}" "${cluster_name}"-control-plane)
  sed -i "s/server.*$/server: https:\/\/$kind_api_server/g" "${kubeconfig_path}"
}

function run_tests(){
<<<<<<< HEAD

  # tests modify files in ./manifests, so we mount a copy of this directory done by the e2e Makefile

  docker run --rm \
  --mount type=bind,source="$(readlink -f ${kubeconfig_path})",target=/root/.kube/config \
  --mount type=bind,source="$(readlink -f manifests)",target=/manifests \
  --mount type=bind,source="$(readlink -f tests)",target=/tests \
  --mount type=bind,source="$(readlink -f exec.sh)",target=/exec.sh \
  -e OPERATOR_IMAGE="${operator_image}" "${e2e_test_image}"
  
=======
  docker run --rm --network kind --mount type=bind,source="$(readlink -f ${kubeconfig_path})",target=/root/.kube/config -e OPERATOR_IMAGE="${operator_image}" "${e2e_test_image}"
>>>>>>> e03e9f91
}

function clean_up(){
  unset KUBECONFIG
  kind delete cluster --name ${cluster_name}
  rm -rf ${kubeconfig_path}
}

function main(){

  trap "clean_up" QUIT TERM EXIT

  pull_images
  start_kind
  set_kind_api_server_ip
  run_tests
  exit 0
}

main "$@"<|MERGE_RESOLUTION|>--- conflicted
+++ resolved
@@ -48,7 +48,6 @@
 }
 
 function run_tests(){
-<<<<<<< HEAD
 
   # tests modify files in ./manifests, so we mount a copy of this directory done by the e2e Makefile
 
@@ -59,9 +58,6 @@
   --mount type=bind,source="$(readlink -f exec.sh)",target=/exec.sh \
   -e OPERATOR_IMAGE="${operator_image}" "${e2e_test_image}"
   
-=======
-  docker run --rm --network kind --mount type=bind,source="$(readlink -f ${kubeconfig_path})",target=/root/.kube/config -e OPERATOR_IMAGE="${operator_image}" "${e2e_test_image}"
->>>>>>> e03e9f91
 }
 
 function clean_up(){
