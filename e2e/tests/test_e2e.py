--- conflicted
+++ resolved
@@ -163,7 +163,6 @@
         k8s = self.k8s
         self.eventuallyEqual(lambda: k8s.get_operator_state(), {"0": "idle"}, "Operator does not get in sync")
 
-<<<<<<< HEAD
         k8s.api.custom_objects_api.patch_namespaced_custom_object(
             'acid.zalan.do', 'v1', 'default',
             'postgresqls', 'acid-minimal-cluster',
@@ -212,9 +211,6 @@
                              1, "No pooler service found")
 
         # Turn off only replica connection pooler
-=======
-        # enable connection pooler
->>>>>>> 3fed5653
         k8s.api.custom_objects_api.patch_namespaced_custom_object(
             'acid.zalan.do', 'v1', 'default',
             'postgresqls', 'acid-minimal-cluster',
@@ -404,12 +400,8 @@
             },
         }
         k8s.update_config(patch_infrastructure_roles)
-<<<<<<< HEAD
         self.eventuallyEqual(lambda: k8s.get_operator_state(), {"0": "idle"},
                              "Operator does not get in sync")
-=======
-        self.eventuallyEqual(lambda: k8s.get_operator_state(), {"0": "idle"}, "Operator does not get in sync")
->>>>>>> 3fed5653
 
         try:
             # check that new roles are represented in the config by requesting the
@@ -843,11 +835,8 @@
             "deployment-time": "2020-04-30 12:00:00",
             "downscaler/downtime_replicas": "0",
         }
-<<<<<<< HEAD
-=======
 
         self.eventuallyTrue(lambda: k8s.check_statefulset_annotations(cluster_label, annotations), "Annotations missing")
->>>>>>> 3fed5653
 
         self.eventuallyTrue(lambda: k8s.check_statefulset_annotations(cluster_label, annotations), "Annotations missing")
 
@@ -919,21 +908,14 @@
             }
         }
         k8s.update_config(patch_delete_annotations)
-<<<<<<< HEAD
         time.sleep(25)
-=======
->>>>>>> 3fed5653
         self.eventuallyEqual(lambda: k8s.get_operator_state(), {"0": "idle"}, "Operator does not get in sync")
 
         try:
             # this delete attempt should be omitted because of missing annotations
             k8s.api.custom_objects_api.delete_namespaced_custom_object(
                 "acid.zalan.do", "v1", "default", "postgresqls", "acid-minimal-cluster")
-<<<<<<< HEAD
             time.sleep(15)
-=======
-            time.sleep(5)
->>>>>>> 3fed5653
             self.eventuallyEqual(lambda: k8s.get_operator_state(), {"0": "idle"}, "Operator does not get in sync")
 
             # check that pods and services are still there
