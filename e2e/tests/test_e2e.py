--- conflicted
+++ resolved
@@ -570,11 +570,7 @@
         last_pvc_name = "pgdata-acid-minimal-cluster-0"
         volume_before_scaledown = k8s.get_volume_name(last_pvc_name)
         k8s.wait_for_pg_to_scale(0)
-<<<<<<< HEAD
-        k8s.update_config(patch)  # force a Sync to delete unused PVCs
-=======
         k8s.restart_operator()  # force a Sync to delete unused PVCs
->>>>>>> c11d709e
         self.assertTrue(k8s.pvc_exist(last_pvc_name), "The last pvc was deleted")
 
         # sanity check
@@ -848,15 +844,11 @@
     def wait_for_logical_backup_job_creation(self):
         self.wait_for_logical_backup_job(expected_num_of_jobs=1)
 
-<<<<<<< HEAD
-    def delete_operator_pod(self):
-=======
     def update_config(self, config_map_patch):
         self.api.core_v1.patch_namespaced_config_map("postgres-operator", "default", config_map_patch)
         self.restart_operator()
 
     def restart_operator(self):
->>>>>>> c11d709e
         operator_pod = self.api.core_v1.list_namespaced_pod(
             'default', label_selector="name=postgres-operator").items[0].metadata.name
         self.api.core_v1.delete_namespaced_pod(operator_pod, "default")  # restart reloads the conf and issues Sync()
